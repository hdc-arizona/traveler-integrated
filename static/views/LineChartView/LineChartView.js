--- conflicted
+++ resolved
@@ -218,20 +218,11 @@
     this.drawAxes();
     this.drawWrapper();
   }
-<<<<<<< HEAD
-
-  drawWrapper () {
-    if (this.initialDragState) return;
-    var localXScale = d3.scaleLinear();
-    localXScale.domain(this.xScale.domain());
-    localXScale.range([this._bounds.width, this.getSpilloverWidth(this._bounds.width) - this._bounds.width]);
-=======
   drawWrapper() {
     if(this.initialDragState)return;
     this.localXScale = d3.scaleLinear();
     this.localXScale.domain(this.xScale.domain());
     this.localXScale.range([this._bounds.width, this.getSpilloverWidth(this._bounds.width)-this._bounds.width]);
->>>>>>> d43fe5df
 
     this._bounds = this.getChartBounds();
     const data = this.linkedState.getCurrentMetricBins(this.curMetric);
@@ -239,32 +230,6 @@
     var maxY = Number.MIN_VALUE;
     var minY = Number.MAX_VALUE;
 
-<<<<<<< HEAD
-    for (var i = 0; i < data.data.length; i++) {
-      var t = localXScale(this.linkedState.getTimeStampFromBin(i, data.metadata));
-      if (t < this._bounds.width) continue;
-      if (t > (2 * this._bounds.width)) break;
-      var d = data.data[i];
-      maxY = Math.max(maxY, d);
-      minY = Math.min(minY, d);
-    }
-    this.setYDomain({ max: maxY, min: minY });
-
-    // Update the lines
-    this.canvasContext.clearRect(0, 0, this._bounds.width, this._bounds.height);
-    data.data.forEach((d, i) => {
-      var x = localXScale(this.linkedState.getTimeStampFromBin(i, data.metadata));
-      var dd = { x: x, y: d };
-      var preD = dd;
-      if (i > 0) {
-        var xx = localXScale(this.linkedState.getTimeStampFromBin(i - 1, data.metadata));
-        preD = { x: xx, y: data.data[i - 1] };
-      }
-      this.drawLines(dd, preD);
-      if (dd.y != preD.y) {
-        this.drawCircle(dd);
-        this.drawCircle(preD);
-=======
     for (var i = 0; i < data.metadata.bins; i++) {
       var t = this.localXScale(this.linkedState.getTimeStampFromBin(i, data.metadata));
       if(t < this._bounds.width) continue;
@@ -297,7 +262,6 @@
       if(i>0) {
         var xx = this.localXScale(this.linkedState.getTimeStampFromBin(i-1, data.metadata));
         preD = {'x': xx, 'y':data.data.min[i-1]};
->>>>>>> d43fe5df
       }
       this.drawLines(dd, preD, true);
 
@@ -316,12 +280,7 @@
     }
     this.wasRendered = true;
   }
-<<<<<<< HEAD
-
-  drawLines (d, preD) {
-=======
   drawLines (d, preD, isGray) {
->>>>>>> d43fe5df
     this.canvasContext.beginPath();
     this.canvasContext.strokeStyle = 'black';
     if(isGray) {
@@ -331,18 +290,6 @@
     this.canvasContext.lineTo(d.x, this.yScale(d.y));
     this.canvasContext.stroke();
   }
-<<<<<<< HEAD
-
-  drawCircle (d) {
-    var radius = 2;
-    this.canvasContext.beginPath();
-    this.canvasContext.arc(d.x, this.yScale(d.y), radius, 0, 2 * Math.PI, false);
-    this.canvasContext.fillStyle = 'black';
-    this.canvasContext.fill();
-  }
-
-=======
->>>>>>> d43fe5df
   drawSpinner () {
     this.content.select('.small.spinner').style('display', 'none');
   }
