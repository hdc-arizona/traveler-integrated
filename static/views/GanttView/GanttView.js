--- conflicted
+++ resolved
@@ -159,7 +159,7 @@
     this.content.select('.background')
       .on('click', () => {
         this.linkedState.selectPrimitive(null);
-	this.linkedState.selectIntervalId(null);
+        this.linkedState.selectIntervalId(null);
         this.render();
       });
   }
@@ -192,7 +192,6 @@
     // Update the axes (also updates scales)
     this.drawAxes();
 
-
     if (this.linkedState.selectedIntervalId) {
       // This is partial clone code from drawLinks
       // Collect only the links in the back-path of the selected IntervalId
@@ -200,24 +199,24 @@
       let workingId = this.linkedState.selectedIntervalId;
       let inView = true;
       while (inView) {
-	let interval = data.find( d => d.value.intervalId === workingId );
-	
-	// Only continue if interval is found and has a link backwards
-	if (interval && interval.value.hasOwnProperty('lastParentInterval')) {
-	  interval.value.inTraceBack = true;
-	} else {
-	  inView = false;
-	  continue;
-	}
-
-	workingId = interval.value.lastParentInterval.id;
-	// Only continue if previous interval is drawn
-	if (interval.value.lastParentInterval.endTimestamp < this.xScale.range()[0]) {
+        let interval = data.find(d => d.value.intervalId === workingId);
+
+        // Only continue if interval is found and has a link backwards
+        if (interval && interval.value.hasOwnProperty('lastParentInterval')) {
+          interval.value.inTraceBack = true;
+        } else {
           inView = false;
-	}
-      }      
+          continue;
+        }
+
+        workingId = interval.value.lastParentInterval.id;
+        // Only continue if previous interval is drawn
+        if (interval.value.lastParentInterval.endTimestamp < this.xScale.range()[0]) {
+          inView = false;
+        }
+      }
     } else {
-	data.map(d => { d.value.inTraceBack = false; return d; });	
+      data.map(d => { d.value.inTraceBack = false; return d; });
     }
 
     // Update the bars
@@ -307,18 +306,16 @@
         }
       });
 
-    var _self = this;
     bars.select('.outline')
     // TODO: make this like the area fill
       .style('stroke', d => {
-	console.log(d.value.Primitive, this.linkedState.selectedPrimitive, d.value.inTraceBack);
-	if (d.value.hasOwnProperty('inTraceBack') && d.value.inTraceBack) {
-	  return this.linkedState.traceBackColor;
-	} else if (d.value.Primitive === this.linkedState.selectedPrimitive) {
-	  return this.linkedState.selectionColor;
+        if (d.value.hasOwnProperty('inTraceBack') && d.value.inTraceBack) {
+          return this.linkedState.traceBackColor;
+        } else if (d.value.Primitive === this.linkedState.selectedPrimitive) {
+          return this.linkedState.selectionColor;
         } else {
-	  return null;
-	}
+          return null;
+        }
       });
     bars
       .classed('selected', d => d.value.Primitive === this.linkedState.selectedPrimitive)
@@ -326,16 +323,11 @@
         if (!d.value.Primitive) {
           console.warn(`No (consistent) primitive for interval: ${JSON.stringify(d.value, null, 2)}`);
           if (d.value.enter.Primitive) {
-<<<<<<< HEAD
             if (this.linkedState.selectedPrimitive !== d.value.enter.Primitive) {
               this.linkedState.selectPrimitive(d.value.enter.Primitive);
             } else {
               this.linkedState.selectPrimitive(null);
             }
-
-=======
-            this.linkedState.selectPrimitive(d.value.enter.Primitive); // Does this ever work? - Kate
->>>>>>> 795d503d
           }
         } else {
           if (this.linkedState.selectedPrimitive !== d.value.Primitive) {
@@ -344,46 +336,38 @@
             this.linkedState.selectPrimitive(null);
           }
         }
-	
-	if (!d.value.intervalId) {
-          console.warn(`No (consistent) intervalId for interval: ${JSON.stringify(d.value, null, 2)}`);
-	  this.linkedState.selectIntervalId(null);
-	} else if (d.value.intervalId === this.linkedState.selectedIntervalId) {
-	  this.linkedState.selectIntervalId(null);
+
+        if (!d.value.intervalId) {
+          this.linkedState.selectIntervalId(null);
+        } else if (d.value.intervalId === this.linkedState.selectedIntervalId) {
+          this.linkedState.selectIntervalId(null);
         } else {
           this.linkedState.selectIntervalId(d.value.intervalId);
         }
-
-
         this.render();
-
-      }).on("dblclick",function(d) {
-        console.log("double clciked");
+      }).on('dblclick', function (d) {
         window.controller.tooltip.show({
           content: `<pre>${JSON.stringify(d.value, null, 2)}</pre>`,
           targetBounds: this.getBoundingClientRect(),
           hideAfterMs: null
         });
-
-    }).on('mouseenter',d => {
-      if (!d.value.GUID) {
-        console.warn(`No (consistent) GUID for interval: ${JSON.stringify(d.value, null, 2)}`);
-        if (d.value.enter.GUID) {
-          this.linkedState.selectGUID(d.value.enter.GUID);
-        }
-      } else {
-        this.linkedState.selectGUID(d.value.GUID);
-      }
-      this.render();
-
-    }).on('mouseleave', () => {
-      window.controller.tooltip.hide();
-      this.linkedState.selectGUID(null);
-      this.render();
-    });
+      }).on('mouseenter', d => {
+        if (!d.value.GUID) {
+          console.warn(`No (consistent) GUID for interval: ${JSON.stringify(d.value, null, 2)}`);
+          if (d.value.enter.GUID) {
+            this.linkedState.selectGUID(d.value.enter.GUID);
+          }
+        } else {
+          this.linkedState.selectGUID(d.value.GUID);
+        }
+        this.render();
+      }).on('mouseleave', () => {
+        window.controller.tooltip.hide();
+        this.linkedState.selectGUID(null);
+        this.render();
+      });
   }
   drawLinks (data) {
-
     if (!this.initialDragState) {
       // Remove temporarily patched transformations
       this.content.select('.links').attr('transform', null);
