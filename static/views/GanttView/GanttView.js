/* globals d3, oboe */
import GoldenLayoutView from '../common/GoldenLayoutView.js';
import LinkedMixin from '../common/LinkedMixin.js';
import SvgViewMixin from '../common/SvgViewMixin.js';
import CursoredViewMixin from '../common/CursoredViewMixin.js';
import normalizeWheel from '../../utils/normalize-wheel.js';
import cleanupAxis from '../../utils/cleanupAxis.js';

class GanttView extends CursoredViewMixin(SvgViewMixin(LinkedMixin(GoldenLayoutView))) {
  constructor (argObj) {
    argObj.resources = [
      { type: 'less', url: 'views/GanttView/style.less' },
      { type: 'text', url: 'views/GanttView/template.svg' }
    ];
    super(argObj);
    this.xScale = d3.scaleLinear();
    this.yScale = d3.scaleBand()
      .paddingInner(0.2)
      .paddingOuter(0.1);

    this.stream = null;
    this.cache = {};
    this.newCache = null;
    this.intervalCount = 0;

    // Don't bother drawing bars if there are more than 10000 visible intervals
    this.renderCutoff = 10000;

    // Override uki's default .1 second debouncing of render() because we want
    // to throttle incremental updates to at most once per second
    this.debounceWait = 1000;

    // Some things like SVG clipPaths require ids instead of classes...
    this.uniqueDomId = `GanttView${GanttView.DOM_COUNT}`;
    GanttView.DOM_COUNT++;
  }
  getData () {
    // Debounce the start of this expensive process...
    // (but flag that we're loading)
    window.clearTimeout(this._resizeTimeout);
    this._resizeTimeout = window.setTimeout(async () => {
      const label = encodeURIComponent(this.layoutState.label);
      const intervalWindow = this.linkedState.intervalWindow;
      const self = this;
      // First check whether we're asking for too much data by getting a
      // histogram with a single bin (TODO: draw per-location histograms instead
      // of just saying "Too much data; scroll to zoom in?")
      this.histogram = await d3.json(`/datasets/${label}/histogram?bins=1&mode=count&begin=${intervalWindow[0]}&end=${intervalWindow[1]}`);
      this.intervalCount = this.histogram[0][2];
      if (this.isEmpty) {
        // Empty out whatever we were looking at before and bail immediately
        this.stream = null;
        this.cache = {};
        this.newCache = null;
        this.render();
        return;
      }

      // Okay, start the stream, and collect it in a separate cache to avoid
      // old intervals from disappearing from incremental refreshes
      this.newCache = {};
      this.waitingOnIncrementalRender = false;
      const currentStream = this.stream = oboe(`/datasets/${label}/intervals?begin=${intervalWindow[0]}&end=${intervalWindow[1]}`)
        .fail(error => {
          this.error = error;
          console.log(error);
        })
        .node('!.*', function (interval) {
          if (currentStream !== self.stream) {
            // A different stream has been started; abort this one
            this.abort();
          } else {
            // Store the interval
            const key = interval.enter.Timestamp + '_' + interval.leave.Timestamp + '_' + interval.Location;
            self.newCache[key] = interval;
            if (!self.waitingOnIncrementalRender) {
              // self.render() is debounced; this converts it to throttling,
              // rate-limiting incremental refreshes by this.debounceWait
              self.render();
              self.waitingOnIncrementalRender = true;
            }
          }
        })
        .done(() => {
          this.stream = null;
          this.cache = this.newCache;
          this.newCache = null;
          this.render();
        });
      this.render();
    }, 100);
  }
  get isLoading () {
    return super.isLoading || this.stream !== null;
  }
  get isEmpty () {
    return this.error || this.intervalCount === 0 || this.intervalCount > this.renderCutoff;
  }
  getChartBounds () {
    const bounds = this.getAvailableSpace();
    const result = {
      width: bounds.width - this.margin.left - this.margin.right,
      height: bounds.height - this.margin.top - this.margin.bottom,
      left: bounds.left + this.margin.left,
      top: bounds.top + this.margin.top,
      right: bounds.right - this.margin.right,
      bottom: bounds.bottom - this.margin.bottom
    };
    this.xScale.range([0, result.width]);
    this.yScale.range([0, result.height]);
    return result;
  }
  setup () {
    super.setup();

    this.content.html(this.resources[1]);

    this.margin = {
      top: 20,
      right: 20,
      bottom: 40,
      left: 40
    };
    this.content.select('.chart')
      .attr('transform', `translate(${this.margin.left},${this.margin.top})`);

    // Create a view-specific clipPath id, as there can be more than one
    // GanttView in the app
    const clipId = this.uniqueDomId + 'clip';
    this.content.select('clipPath')
      .attr('id', clipId);
    this.content.select('.clippedStuff')
      .attr('clip-path', `url(#${clipId})`);

    // Set up zoom / pan interactions
    this.setupZoomAndPan();

    // Update scales whenever something changes the brush
    this.linkedState.on('newIntervalWindow', () => {
      this.xScale.domain(this.linkedState.intervalWindow);
      this.yScale.domain(this.linkedState.metadata.locationNames);
      // Abort + re-start the stream
      this.getData();
    });
    // Initialize the scales / stream
    this.xScale.domain(this.linkedState.intervalWindow);
    this.yScale.domain(this.linkedState.metadata.locationNames);
    this.getData();

    // Draw the axes right away (because we have a longer debounceWait than
    // normal, there's an initial ugly flash before draw() gets called)
    this._bounds = this.getChartBounds();
    this.drawAxes();

    // Redraw when a new primitive is selected
    // TODO: can probably do this immediately in a more light-weight way?
    this.linkedState.on('primitiveSelected', () => { this.render(); });

    this.content.select('.background')
      .on('click', () => {
        this.linkedState.selectPrimitive(null);
        this.render();
      });
  }
  draw () {
    super.draw();

    if (this.isHidden) {
      return;
    } else if (this.isEmpty) {
      if (this.error) {
        this.emptyStateDiv.html(`<p>Error communicating with the server</p>`);
      } else if (this.intervalCount === 0) {
        this.emptyStateDiv.html('<p>No data in the current view</p>');
      } else {
        this.emptyStateDiv.html('<p>Too much data; scroll to zoom in</p>');
      }
    }
    // Update the dimensions of the plot in case we were resized (NOT updated by
    // immediately-drawn things like drawAxes that get executed repeatedly by
    // scrolling / panning)
    this._bounds = this.getChartBounds();

    // Combine old data with any new data that's streaming in
    const data = d3.entries(Object.assign({}, this.cache, this.newCache || {}));

    // Hide the small spinner
    this.content.select('.small.spinner').style('display', 'none');
    // Update the clip rect
    this.drawClip();
    // Update the axes (also updates scales)
    this.drawAxes();
    // Update the bars
    this.drawBars(data);
    // TODO: Update the links
    this.drawLinks(data);

    // Update the incremental flag so that we can call render again if needed
    this.waitingOnIncrementalRender = false;
  }
  drawClip () {
    this.content.select('clipPath rect')
      .attr('width', this._bounds.width)
      .attr('height', this._bounds.height);
  }
  drawAxes () {
    // Update the x axis
    const xAxisGroup = this.content.select('.xAxis')
      .attr('transform', `translate(0, ${this._bounds.height})`)
      .call(d3.axisBottom(this.xScale));
    cleanupAxis(xAxisGroup);

    // Position the x label
    this.content.select('.xAxisLabel')
      .attr('x', this._bounds.width / 2)
      .attr('y', this._bounds.height + this.margin.bottom - this.emSize / 2);

    // Update the y axis
    let yTicks = this.content.select('.yAxis').selectAll('.tick')
      .data(this.yScale.domain());
    yTicks.exit().remove();
    const yTicksEnter = yTicks.enter().append('g')
      .classed('tick', true);
    yTicks = yTicks.merge(yTicksEnter);

    yTicks.attr('transform', d => `translate(0,${this.yScale(d) + this.yScale.bandwidth() / 2})`);

    const lineOffset = -this.yScale.step() / 2;
    yTicksEnter.append('line');
    yTicks.select('line')
      .attr('x1', 0)
      .attr('x2', this._bounds.width)
      .attr('y1', lineOffset)
      .attr('y2', lineOffset);

    yTicksEnter.append('text');
    yTicks.select('text')
      .attr('text-anchor', 'end')
      .attr('y', '0.35em')
      .text(d => d);

    // Position the y label
    this.content.select('.yAxisLabel')
      .attr('transform', `translate(${-this.emSize},${this._bounds.height / 2}) rotate(-90)`);
  }
  drawBars (data) {
    if (!this.initialDragState) {
      // Remove temporarily patched transformations
      this.content.select('.bars').attr('transform', null);
    }
    let bars = this.content.select('.bars')
      .selectAll('.bar').data(data, d => d.key);
    bars.exit().remove();
    const barsEnter = bars.enter().append('g')
      .classed('bar', true);
    bars = bars.merge(barsEnter);

    bars.attr('transform', d => `translate(${this.xScale(d.value.enter.Timestamp)},${this.yScale(d.value.Location)})`);

    barsEnter.append('rect')
      .classed('area', true);
    barsEnter.append('rect')
      .classed('outline', true);
    bars.selectAll('rect')
      .attr('height', this.yScale.bandwidth())
      .attr('width', d => this.xScale(d.value.leave.Timestamp) - this.xScale(d.value.enter.Timestamp));

    bars.select('.area')
      .style('fill', d => {
        if (d.value.GUID === this.linkedState.selectedGUID) {
          return this.linkedState.mouseHoverSelectionColor;
        } else if (d.value.Primitive === this.linkedState.selectedPrimitive) {
          return this.linkedState.selectionColor;
        } else {
          return null;
        }
      });

    bars.select('.outline')
    // TODO: make this like the area fill
      .style('stroke', d => d.value.Primitive === this.linkedState.selectedPrimitive ? this.linkedState.selectionColor : null);
    bars
      .classed('selected', d => d.value.Primitive === this.linkedState.selectedPrimitive)
      .on('click', d => {

          // if(this.linkedState.selectedPrimitive !== null) {
          //     this.linkedState.selectPrimitive(null);
          // }
          // else
          if (!d.value.Primitive) {
              console.warn(`No (consistent) primitive for interval: ${JSON.stringify(d.value, null, 2)}`);
              if (d.value.enter.Primitive) {
                  if (this.linkedState.selectedPrimitive !== d.value.enter.Primitive) {
                      this.linkedState.selectPrimitive(d.value.enter.Primitive);
                  } else {
                      this.linkedState.selectPrimitive(null);
                  }

              }
          } else {
              if (this.linkedState.selectedPrimitive !== d.value.Primitive) {
                  this.linkedState.selectPrimitive(d.value.Primitive);
              } else {
                  this.linkedState.selectPrimitive(null);
              }
          }

<<<<<<< HEAD
          this.render();

      }).on("dblclick",function(d) {
        console.log("double clciked");
        window.controller.tooltip.show({
            content: `<pre>${JSON.stringify(d.value, null, 2)}</pre>`,
            targetBounds: this.getBoundingClientRect(),
            hideAfterMs: null
        });

      }).on('mouseenter',d => {
=======
        this.render();
      }).on('mouseenter', function (d) {
>>>>>>> 4f66c020
        if (!d.value.GUID) {
          console.warn(`No (consistent) GUID for interval: ${JSON.stringify(d.value, null, 2)}`);
          if (d.value.enter.GUID) {
            this.linkedState.selectGUID(d.value.enter.GUID);
          }
        } else {
          this.linkedState.selectGUID(d.value.GUID);
        }
<<<<<<< HEAD
        this.render();

=======
        _self.render();

        window.controller.tooltip.show({
          content: `<pre>${JSON.stringify(d.value, null, 2)}</pre>`,
          targetBounds: this.getBoundingClientRect(),
          hideAfterMs: null
        });
>>>>>>> 4f66c020
      }).on('mouseleave', () => {
        window.controller.tooltip.hide();
        this.linkedState.selectGUID(null);
        this.render();
      });
  }
  drawLinks (data) {
    // TODO
    if (!this.initialDragState) {
      // Remove temporarily patched transformations
      this.content.select('.links').attr('transform', null);
    }
    let linkData = data.filter(d => d.value.hasOwnProperty('lastParentInterval'));

    let links = this.content.select('.links')
      .selectAll('.link').data(linkData, d => d.key);
    links.exit().remove();
    const linksEnter = links.enter().append('g')
      .classed('link', true);
    links = links.merge(linksEnter);

    // links.attr('transform', d => `translate(${this.xScale(d.value.lastGuidEndTimestamp)},${this.yScale(d.value.lastGuidLocation)})`);
    let halfwayOffset = this.yScale.bandwidth() / 2;

    linksEnter.append('line')
      .classed('line', true);
    links.selectAll('line')
      .attr('x1', d => this.xScale(d.value.lastParentInterval.endTimestamp))
      .attr('x2', d => this.xScale(d.value.enter.Timestamp))
      .attr('y1', d => this.yScale(d.value.lastParentInterval.location) + halfwayOffset)
      .attr('y2', d => this.yScale(d.value.Location) + halfwayOffset);
  }
  setupZoomAndPan () {
    this.initialDragState = null;
    let latentWidth = null;
    const clampWindow = (begin, end) => {
      // clamp to the lowest / highest possible values
      if (begin <= this.linkedState.beginLimit) {
        const offset = this.linkedState.beginLimit - begin;
        begin += offset;
        end += offset;
      }
      if (end >= this.linkedState.endLimit) {
        const offset = end - this.linkedState.endLimit;
        begin -= offset;
        end -= offset;
      }
      return { begin, end };
    };
    this.content
      .on('wheel', () => {
        const zoomFactor = 1.05 ** (normalizeWheel(d3.event).pixelY / 100);
        const originalWidth = this.linkedState.end - this.linkedState.begin;
        // Clamp the width to a min of 10ms, and the largest possible size
        let targetWidth = Math.max(zoomFactor * originalWidth, 10);
        targetWidth = Math.min(targetWidth, this.linkedState.endLimit - this.linkedState.beginLimit);
        // Compute the new begin / end points, centered on where the user is mousing
        const mousedScreenPoint = d3.event.clientX - this._bounds.left - this.margin.left;
        const mousedPosition = this.xScale.invert(mousedScreenPoint);
        const begin = mousedPosition - (targetWidth / originalWidth) * (mousedPosition - this.linkedState.begin);
        const end = mousedPosition + (targetWidth / originalWidth) * (this.linkedState.end - mousedPosition);
        const actualBounds = clampWindow(begin, end);

        // There isn't a begin / end wheel event, so trigger the update across
        // views immediately
        this.linkedState.setIntervalWindow(actualBounds);

        // For responsiveness, draw the axes immediately (the debounced, full
        // render() triggered by changing linkedState may take a while)
        this.drawAxes();

        // Patch a temporary scale transform to the bars / links layers (this
        // gets removed by full drawBars() / drawLinks() calls)
        if (!this.content.select('.bars').attr('transform')) {
          latentWidth = originalWidth;
        }
        const actualZoomFactor = latentWidth / (actualBounds.end - actualBounds.begin);
        const zoomCenter = (1 - actualZoomFactor) * mousedScreenPoint;
        this.content.selectAll('.bars, .links')
          .attr('transform', `translate(${zoomCenter}, 0) scale(${actualZoomFactor}, 1)`);
        // Show the small spinner to indicate that some of the stuff the user
        // sees may be inaccurate (will be hidden once the full draw() call
        // happens)
        this.content.select('.small.spinner').style('display', null);
      }).call(d3.drag()
        .on('start', () => {
          this.initialDragState = {
            begin: this.linkedState.begin,
            end: this.linkedState.end,
            x: this.xScale.invert(d3.event.x),
            scale: d3.scaleLinear()
              .domain(this.xScale.domain())
              .range(this.xScale.range())
          };
        })
        .on('drag', () => {
          const mousedPosition = this.initialDragState.scale.invert(d3.event.x);
          const dx = this.initialDragState.x - mousedPosition;
          const begin = this.initialDragState.begin + dx;
          const end = this.initialDragState.end + dx;
          const actualBounds = clampWindow(begin, end);
          // Don't bother triggering a full update mid-drag...
          // this.linkedState.setIntervalWindow(actualBounds)

          // For responsiveness, draw the axes immediately (the debounced, full
          // render() triggered by changing linkedState may take a while)
          this.drawAxes();

          // Patch a temporary translation to the bars / links layers (this gets
          // removed by full drawBars() / drawLinks() calls)
          const shift = this.initialDragState.scale(this.initialDragState.begin) -
            this.initialDragState.scale(actualBounds.begin);
          this.content.selectAll('.bars, .links')
            .attr('transform', `translate(${shift}, 0)`);

          // Show the small spinner to indicate that some of the stuff the user
          // sees may be inaccurate (will be hidden once the full draw() call
          // happens)
          this.content.select('.small.spinner').style('display', null);

          // d3's drag behavior captures + prevents updating the cursor, so do
          // that manually
          this.linkedState.moveCursor(mousedPosition);
          this.updateCursor();
        })
        .on('end', () => {
          const dx = this.initialDragState.x - this.initialDragState.scale.invert(d3.event.x);
          const begin = this.initialDragState.begin + dx;
          const end = this.initialDragState.end + dx;
          this.initialDragState = null;

          this.linkedState.setIntervalWindow(clampWindow(begin, end));
        }));
  }
}
GanttView.DOM_COUNT = 1;
export default GanttView;<|MERGE_RESOLUTION|>--- conflicted
+++ resolved
@@ -276,63 +276,32 @@
         }
       });
 
+    var _self = this;
     bars.select('.outline')
     // TODO: make this like the area fill
       .style('stroke', d => d.value.Primitive === this.linkedState.selectedPrimitive ? this.linkedState.selectionColor : null);
     bars
       .classed('selected', d => d.value.Primitive === this.linkedState.selectedPrimitive)
       .on('click', d => {
-
-          // if(this.linkedState.selectedPrimitive !== null) {
-          //     this.linkedState.selectPrimitive(null);
-          // }
-          // else
-          if (!d.value.Primitive) {
-              console.warn(`No (consistent) primitive for interval: ${JSON.stringify(d.value, null, 2)}`);
-              if (d.value.enter.Primitive) {
-                  if (this.linkedState.selectedPrimitive !== d.value.enter.Primitive) {
-                      this.linkedState.selectPrimitive(d.value.enter.Primitive);
-                  } else {
-                      this.linkedState.selectPrimitive(null);
-                  }
-
-              }
-          } else {
-              if (this.linkedState.selectedPrimitive !== d.value.Primitive) {
-                  this.linkedState.selectPrimitive(d.value.Primitive);
-              } else {
-                  this.linkedState.selectPrimitive(null);
-              }
+        if (!d.value.Primitive) {
+          console.warn(`No (consistent) primitive for interval: ${JSON.stringify(d.value, null, 2)}`);
+          if (d.value.enter.Primitive) {
+            this.linkedState.selectPrimitive(d.value.enter.Primitive);
           }
-
-<<<<<<< HEAD
-          this.render();
-
-      }).on("dblclick",function(d) {
-        console.log("double clciked");
-        window.controller.tooltip.show({
-            content: `<pre>${JSON.stringify(d.value, null, 2)}</pre>`,
-            targetBounds: this.getBoundingClientRect(),
-            hideAfterMs: null
-        });
-
-      }).on('mouseenter',d => {
-=======
+        } else {
+          this.linkedState.selectPrimitive(d.value.Primitive);
+        }
+
         this.render();
       }).on('mouseenter', function (d) {
->>>>>>> 4f66c020
         if (!d.value.GUID) {
           console.warn(`No (consistent) GUID for interval: ${JSON.stringify(d.value, null, 2)}`);
           if (d.value.enter.GUID) {
-            this.linkedState.selectGUID(d.value.enter.GUID);
+            _self.linkedState.selectGUID(d.value.enter.GUID);
           }
         } else {
-          this.linkedState.selectGUID(d.value.GUID);
+          _self.linkedState.selectGUID(d.value.GUID);
         }
-<<<<<<< HEAD
-        this.render();
-
-=======
         _self.render();
 
         window.controller.tooltip.show({
@@ -340,7 +309,6 @@
           targetBounds: this.getBoundingClientRect(),
           hideAfterMs: null
         });
->>>>>>> 4f66c020
       }).on('mouseleave', () => {
         window.controller.tooltip.hide();
         this.linkedState.selectGUID(null);
