/* globals d3 */
import GoldenLayoutView from '../common/GoldenLayoutView.js';
import LinkedMixin from '../common/LinkedMixin.js';
import SvgViewMixin from '../common/SvgViewMixin.js';
import CursoredViewMixin from '../common/CursoredViewMixin.js';
import cleanupAxis from '../../utils/cleanupAxis.js';

class UtilizationView extends CursoredViewMixin(SvgViewMixin(LinkedMixin(GoldenLayoutView))) {
  constructor (argObj) {
    argObj.resources = [
      { type: 'less', url: 'views/UtilizationView/style.less' },
      { type: 'text', url: 'views/UtilizationView/template.svg' }
    ];
    super(argObj);
    this.xScale = d3.scaleLinear().clamp(true);
    this.yScale = d3.scaleLinear();
  }

  get isLoading () {
    return super.isLoading || this.linkedState.isLoadingHistogram;
  }

  get isEmpty () {
    return !!this.linkedState.histogramError;
  }

  getChartBounds () {
    const bounds = this.getAvailableSpace();
    const result = {
      width: bounds.width - this.margin.left - this.margin.right,
      height: bounds.height - this.margin.top - this.margin.bottom,
      left: bounds.left + this.margin.left,
      top: bounds.top + this.margin.top,
      right: bounds.right - this.margin.right,
      bottom: bounds.bottom - this.margin.bottom
    };
    this.xScale.range([0, result.width]);
    this.yScale.range([result.height, 0]);
    return result;
  }

  setup () {
    super.setup();

    // Apply the template
    this.content.html(this.resources[1]);
    this.margin = {
      top: 20,
      right: 20,
      bottom: 40,
      left: 40
    };
    this.content.select('.chart')
      .attr('transform', `translate(${this.margin.left},${this.margin.top})`);
    // Prep interactive callbacks for the brush
    this.setupBrush();

    // Set up listeners
    this.linkedState.on('newIntervalWindow', () => {
      // Update the brush immediately if something else changes it (e.g.
      // GanttView is zoomed)
      this.drawBrush();
    });
    this.linkedState.on('histogramsUpdated', () => {
      // Full render whenever we have new histograms
      this.render();
    });
    // this.linkedState.on('intervalHistogramUpdated', () => {
      // this.linkedState.fetchPrimitiveHistogramData();
    // });
    this.linkedState.on('primitiveHistogramUpdated', () => {
      const primitiveData = this.linkedState.getPrimitiveHistogramForDuration(this.linkedState.intervalHistogramBeginLimit,
          this.linkedState.intervalHistogramEndLimit);
      this.drawPrimitivePaths(this.content.select('.selectedPrimitive'), primitiveData);
    });
    this.linkedState.on('newIntervalHistogramWindow', () => {
      const primitiveData = this.linkedState.getPrimitiveHistogramForDuration(this.linkedState.intervalHistogramBegin,
          this.linkedState.intervalHistogramEnd);
      this.drawPrimitivePaths(this.content.select('.selectedPrimitive'), primitiveData);
    });
    // Grab new histograms whenever the view is resized
    this.container.on('resize', () => {
      const selectedPrimitive = this.content.select('.selectedPrimitive');
      selectedPrimitive.style('display', 'none');
      const nPixels = Math.floor(this.getChartBounds().width);
      this.linkedState.setHistogramResolution(nPixels);
    });
  }

  draw () {
    super.draw();

    const data = this.linkedState.getCurrentHistogramData();

    if (this.isHidden || this.isLoading) {
      return; // eslint-disable-line no-useless-return
    } else if (data.error) {
      this.emptyStateDiv.html('<p>Error communicating with the server</p>');
    } else {
      // Set / update the scales
      this.xScale.domain(data.domain);
      this.yScale.domain([0, data.maxCount]);

      // Update the axis
      this.drawAxes();
      // Update the overview paths
      this.drawPaths(this.content.select('.overview'), data.histogram);
      // Update the brush
      this.drawBrush();
    }
  }

  drawAxes () {
    const bounds = this.getChartBounds();
    // Update the x axis
    const xAxis = this.content.select('.xAxis')
      .attr('transform', `translate(0, ${bounds.height})`)
      .call(d3.axisBottom(this.xScale));

    cleanupAxis(xAxis);

    // Position the x label
    this.content.select('.xAxisLabel')
      .attr('x', bounds.width / 2)
      .attr('y', bounds.height + this.margin.bottom - this.emSize / 2);

    // Update the y axis
    this.content.select('.yAxis')
      .call(d3.axisLeft(this.yScale));

    // Position the y label
    this.content.select('.yAxisLabel')
      .attr('transform', `translate(${-1.5 * this.emSize},${bounds.height / 2}) rotate(-90)`);
  }

  drawPaths (container, histogram) {
    const outlinePathGenerator = d3.line()
      .x((d, i) => this.xScale(this.linkedState.getTimeStampFromBin(i, histogram.metadata)))
      .y(d => this.yScale(d));
    container.select('.outline')
      .datum(histogram.data)
      .attr('d', outlinePathGenerator);

    const areaPathGenerator = d3.area()
      .x((d, i) => this.xScale(this.linkedState.getTimeStampFromBin(i, histogram.metadata)))
      .y1(d => this.yScale(d))
      .y0(this.yScale(0));
    container.select('.area')
      .datum(histogram.data)
      .attr('d', areaPathGenerator);
  }
<<<<<<< HEAD

=======
  drawPrimitivePaths (container, histogram) {
    if(histogram) {
      container.style('display', null);
      container.select('.area')
          .style('fill', this.linkedState.selectionColor);
      container.select('.outline')
          .style('stroke', this.linkedState.selectionColor);
    } else {
      container.style('display', 'none');
      return;
    }
    const rat = 1;
    const outlinePathGenerator = d3.line()
        .x((d, i) => this.xScale(this.linkedState.getTimeStampFromBin(i, histogram.metadata)))
        .y(d => this.yScale(d*rat));
    container.select('.outline')
        .datum(histogram.data)
        .attr('d', outlinePathGenerator);

    const areaPathGenerator = d3.area()
        .x((d, i) => this.xScale(this.linkedState.getTimeStampFromBin(i, histogram.metadata)))
        .y1(d => this.yScale(d*rat))
        .y0(this.yScale(0));
    container.select('.area')
        .datum(histogram.data)
        .attr('d', areaPathGenerator);
  }
>>>>>>> d43fe5df
  setupBrush () {
    let initialState;
    const brush = this.content.select('.brush');
    const brushDrag = d3.drag()
      .on('start', () => {
        d3.event.sourceEvent.stopPropagation();
        initialState = {
          begin: this.linkedState.begin,
          end: this.linkedState.end,
          x: this.xScale.invert(d3.event.x)
        };
      })
      .on('drag', () => {
        const dx = this.xScale.invert(d3.event.x) - initialState.x;
        let begin = initialState.begin + dx;
        let end = initialState.end + dx;
        // clamp to the lowest / highest possible values
        if (begin <= this.linkedState.beginLimit) {
          const offset = this.linkedState.beginLimit - begin;
          begin += offset;
          end += offset;
        }
        if (end >= this.linkedState.endLimit) {
          const offset = end - this.linkedState.endLimit;
          begin -= offset;
          end -= offset;
        }
        this.linkedState.setIntervalWindow({ begin, end });
        // For responsiveness, draw the brush immediately
        // (instead of waiting around for debounced events / server calls)
        this.drawBrush({ begin, end });
      });
    const leftDrag = d3.drag().on('drag', () => {
      d3.event.sourceEvent.stopPropagation();
      let begin = this.xScale.invert(d3.event.x);
      // clamp to the lowest possible value
      begin = Math.max(begin, this.linkedState.beginLimit);
      // clamp to the current upper value minus one
      begin = Math.min(begin, this.linkedState.end - 1);
      this.linkedState.setIntervalWindow({ begin });
      // For responsiveness, draw the brush immediately
      // (instead of waiting around for debounced events / server calls)
      this.drawBrush({ begin });
    });
    const rightDrag = d3.drag().on('drag', () => {
      d3.event.sourceEvent.stopPropagation();
      let end = this.xScale.invert(d3.event.x);
      // clamp to the highest possible value
      end = Math.min(end, this.linkedState.endLimit);
      // clamp to the current lower value plus one
      end = Math.max(end, this.linkedState.begin + 1);
      this.linkedState.setIntervalWindow({ end });
      // For responsiveness, draw the brush immediately
      // (instead of waiting around for debounced events / server calls)
      this.drawBrush({ end });
    });
    brush.call(brushDrag);
    brush.select('.leftHandle .hoverTarget').call(leftDrag);
    brush.select('.rightHandle .hoverTarget').call(rightDrag);

    const directDrag = d3.drag()
      .on('start', () => {
        d3.event.sourceEvent.stopPropagation();
        initialState = {
          x0: this.xScale.invert(d3.event.x - this.margin.left)
        };
      })
      .on('drag', () => {
        let begin = initialState.x0;
        let end = this.xScale.invert(d3.event.x - this.margin.left);
        // In case we're dragging to the left...
        if (end < begin) {
          const temp = begin;
          begin = end;
          end = temp;
        }
        // clamp to the lowest / highest possible values
        begin = Math.max(begin, this.linkedState.beginLimit);
        end = Math.min(end, this.linkedState.endLimit);
        this.linkedState.setIntervalWindow({ begin, end });
        // For responsiveness, draw the brush immediately
        // (instead of waiting around for debounced events / server calls)
        this.drawBrush({ begin, end });
      });
    this.content.select('.chart').call(directDrag);
  }

  drawBrush ({
    begin = this.linkedState.begin,
    end = this.linkedState.end
  } = {}) {
    const bounds = this.getChartBounds();
    let x1 = this.xScale(begin);
    const showLeftHandle = x1 >= 0 && x1 <= bounds.width;
    x1 = Math.max(0, x1);
    let x2 = this.xScale(end);
    const showRightHandle = x2 >= 0 && x2 <= bounds.width;
    x2 = Math.min(bounds.width, x2);

    // Ensure at least 1em interactable space for each hoverTarget and the
    // space between them
    const handleWidth = this.emSize;
    let x1Offset = 0;
    let x2Offset = 0;
    if (x2 - x1 < handleWidth) {
      x1Offset = -handleWidth / 2;
      x2Offset = handleWidth / 2;
    }

    const brush = this.content.select('.brush');
    brush.select('.area')
      .attr('x', x1)
      .attr('y', 0)
      .attr('width', x2 - x1)
      .attr('height', bounds.height);
    brush.select('.top.outline')
      .attr('y1', 0)
      .attr('y2', 0);
    brush.select('.bottom.outline')
      .attr('y1', bounds.height)
      .attr('y2', bounds.height);
    brush.selectAll('.top.outline, .bottom.outline')
      .attr('x1', x1)
      .attr('x2', x2);
    brush.select('.leftHandle')
      .style('display', showLeftHandle);
    brush.select('.rightHandle')
      .style('display', showRightHandle);

    if (showLeftHandle) {
      brush.select('.leftHandle .outline')
        .attr('x1', x1)
        .attr('x2', x1)
        .attr('y1', 0)
        .attr('y2', bounds.height);
      brush.select('.leftHandle .hoverTarget')
        .attr('x', x1 - handleWidth / 2 + x1Offset)
        .attr('width', handleWidth)
        .attr('y', 0)
        .attr('height', bounds.height);
    }

    if (showRightHandle) {
      brush.select('.rightHandle .outline')
        .attr('x1', x2)
        .attr('x2', x2)
        .attr('y1', 0)
        .attr('y2', bounds.height);
      brush.select('.rightHandle .hoverTarget')
        .attr('x', x2 - handleWidth / 2 + x2Offset)
        .attr('width', handleWidth)
        .attr('y', 0)
        .attr('height', bounds.height);
    }
  }
}
export default UtilizationView;<|MERGE_RESOLUTION|>--- conflicted
+++ resolved
@@ -149,9 +149,6 @@
       .datum(histogram.data)
       .attr('d', areaPathGenerator);
   }
-<<<<<<< HEAD
-
-=======
   drawPrimitivePaths (container, histogram) {
     if(histogram) {
       container.style('display', null);
@@ -179,7 +176,6 @@
         .datum(histogram.data)
         .attr('d', areaPathGenerator);
   }
->>>>>>> d43fe5df
   setupBrush () {
     let initialState;
     const brush = this.content.select('.brush');
