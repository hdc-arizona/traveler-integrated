/* globals d3 */
import { View } from '../../node_modules/uki/dist/uki.esm.js';
import LinkedMixin from '../common/LinkedMixin.js';
import LinkedState from '../../models/LinkedState.js';
import ProcMetricView from '../ProcMetricView/ProcMetricView.js';

/**
 * HelperView represents a single dataset inside SummaryView
 */

class HelperView extends LinkedMixin(View) {
  constructor ({ linkedState, datasetTemplate }) {
    super({ linkedState });
    this.datasetTemplate = datasetTemplate;
  }
  setup () {
    this.d3el.html(this.datasetTemplate);
    this.d3el.select('.label').text(this.linkedState.label);
    this.setupButtonListeners();
  }
  setupButtonListeners () {
    const self = this;
    var clearTooltipStyle = function () {
      d3.selectAll('.tooltip')
        .style('overflow-y', null)
        .style('height', null);
    };

    // Delete button
    this.d3el.select('.delete.button')
      .on('mouseenter', function () {
        window.controller.tooltip.show({
          content: `Delete ${self.linkedState.label}`,
          targetBounds: this.getBoundingClientRect()
        });
        clearTooltipStyle();
      })
      .on('mouseleave', () => { window.controller.tooltip.hide(); })
      .on('click', async d => {
        if (window.confirm(`Are you sure you want to delete ${this.linkedState.label}?`)) {
          await window.fetch(`/datasets/${encodeURIComponent(d)}`, {
            method: 'delete'
          });
          window.controller.closeAllViews(this.linkedState);
          await window.controller.getDatasets();
        }
      });

    // Assemble views button
    this.d3el.select('.assemble.button')
      .on('mouseenter', function () {
        window.controller.tooltip.show({
          content: `Show all views for ${self.linkedState.label}`,
          targetBounds: this.getBoundingClientRect()
        });
        clearTooltipStyle();
      })
      .on('mouseleave', () => { window.controller.tooltip.hide(); })
      .on('click', () => { window.controller.assembleViews(this.linkedState, this); });

    // Color mode button
    this.d3el.select('.color.button')
      .on('mouseenter', function () {
        self._standardMousing = true;
        window.controller.tooltip.show({
          content: `Color by...`,
          targetBounds: this.getBoundingClientRect()
        });
        clearTooltipStyle();
      })
      .on('mouseleave', () => {
        if (this._standardMousing) {
          window.controller.tooltip.hide();
        }
      })
      .on('click', function () {
        self._standardMousing = false;
        const menuEntries = Object.entries(LinkedState.COLOR_SCHEMES).map(([label, colors]) => {
          return {
            content: d3el => {
              const labelWrapper = d3el.select('.label');
              labelWrapper.append('div')
                .classed('colorSquare', true)
                .style('background', colors.selectionColor);
              labelWrapper.append('div')
                .classed('padded', true)
                .text(label);
              for (const scaleColor of colors.timeScale) {
                labelWrapper.append('div')
                  .classed('colorSquare', true)
                  .style('background', scaleColor);
              }
            },
            onClick: () => {
              self.linkedState.mode = label;
            }
          };
        });
        window.controller.tooltip.showContextMenu({
          targetBounds: this.getBoundingClientRect(),
          menuEntries
        });
      });
    var hamburgerItemSubContents = function(item, entries) {
      return {
        content: item,
        subEntries: entries
      };
    };
    var hamburgerItemContent = function(title, param) {
      return {
        content: title,
        onClick: () => {
          clearTooltipStyle();

          for (const viewList of Object.values(window.controller.views)) {
            for (const view of viewList) {
              if (view instanceof ProcMetricView) {
                view.curMetric = param;
                view.getData();
              }
            }
          }
        }
      };
    };

    this._intervalTimeout = window.setTimeout(async () => {
<<<<<<< HEAD
      const procMetricList = await d3.json(`/datasets/${self.linkedState.label}/procMetricTypes`);
=======
      const procMetricList = await d3.json(`/datasets/${self.linkedState.label}/procMetrics`);
>>>>>>> 3ab1eed1
      var menuEntriesNestedList = {};
      var menuEntriesList = [];
      procMetricList.forEach(item => {
        if(item.indexOf(':') > -1) {
          var res = item.split(':');
          if(!(res[0] in menuEntriesNestedList)) {
            menuEntriesNestedList[res[0]] = [];
          }
          menuEntriesNestedList[res[0]].push(hamburgerItemContent(res[1], item));
        } else {
          menuEntriesList.push(hamburgerItemContent(item, item));
        }
      });
      for(const key of Object.keys(menuEntriesNestedList)) {
        menuEntriesList.push(hamburgerItemSubContents(key, menuEntriesNestedList[key]));
      }

      self.d3el.select('.hamburger.button')
          .on('mouseenter', function () {
            self._standardMousing = true;
            window.controller.tooltip.show({
              content: `Show views...`,
              targetBounds: this.getBoundingClientRect()
            });
          })
          .on('mouseleave', () => {
            if (self._standardMousing) {
              window.controller.tooltip.hide();
              clearTooltipStyle();
            }
          })
          .on('click', function () {
            self._standardMousing = false;
            window.controller.tooltip.showContextMenu({
              menuEntries: menuEntriesList,
              targetBounds: this.getBoundingClientRect()
            });
            d3.selectAll('.tooltip')
                .style('overflow-y', 'scroll')
                .style('height', '300px');
          });
    }, 100);
  }
  draw () {}
}

export default HelperView;<|MERGE_RESOLUTION|>--- conflicted
+++ resolved
@@ -126,11 +126,7 @@
     };
 
     this._intervalTimeout = window.setTimeout(async () => {
-<<<<<<< HEAD
-      const procMetricList = await d3.json(`/datasets/${self.linkedState.label}/procMetricTypes`);
-=======
       const procMetricList = await d3.json(`/datasets/${self.linkedState.label}/procMetrics`);
->>>>>>> 3ab1eed1
       var menuEntriesNestedList = {};
       var menuEntriesList = [];
       procMetricList.forEach(item => {
