import os
import re
import sys
import shutil
import pickle
import errno
import newick
import diskcache #pylint: disable=import-error
from blist import sortedlist #pylint: disable=import-error
from intervaltree import Interval, IntervalTree #pylint: disable=import-error

# Possible files / metadata structures that we create / open / update
<<<<<<< HEAD
diskCacheIndices = ['meta', 'primitives', 'primitiveLinks', 'intervals', 'guids', 'events']
requiredDiskCacheIndices = ['meta', 'primitives', 'primitiveLinks']
pickles = ['intervalIndexes', 'metricIndexes', 'trees', 'physl', 'python', 'cpp']
requiredMetaLists = ['sourceFiles']
requiredPickleDicts = ['trees']

=======
shelves = ['meta', 'primitives', 'primitiveLinks', 'intervals', 'guids', 'events']
requiredShelves = ['meta', 'primitives', 'primitiveLinks']
pickles = ['intervalIndexes', 'trees', 'physl', 'python', 'cpp']
requiredMetaLists = ['sourceFiles']
requiredPickleDicts = ['trees']

# Silly file extensions that sometimes get added to shelve, depending on the
# platform; see: https://stackoverflow.com/questions/16171833/why-does-the-shelve-module-in-python-sometimes-create-files-with-different-exten
shelfExtensions = ['', '.db', '.dat']

>>>>>>> 287f44b5
# Tools for handling the tree
treeModeParser = re.compile(r'Tree information for function:')
unflaggedTreeParser = re.compile(r'\(\(\(\(\(.*;')  # assume a line beginning with at least 5 parens is the tree

# Tools for handling the DOT graph
dotModeParser = re.compile(r'graph "[^"]*" {')
dotLineParser = re.compile(r'"([^"]*)" -- "([^"]*)";')

# Tools for handling the performance csv
perfModeParser = re.compile(r'primitive_instance,display_name,count,time,eval_direct')
perfLineParser = re.compile(r'"([^"]*)","([^"]*)",(\d+),(\d+),(-?\d)')

# Tools for handling the inclusive time line
timeParser = re.compile(r'time: ([\d\.]+)')

# Tools for handling OTF2 traces
eventLineParser = re.compile(r'^(\S+)\s+(\d+)\s+(\d+)\s+(.*)$')
attrParsers = {
    'ENTER': r'(Region): "([^"]*)"',
    'LEAVE': r'(Region): "([^"]*)"'
}
addAttrLineParser = re.compile(r'^\s+ADDITIONAL ATTRIBUTES: (.*)$')
addAttrSplitter = re.compile(r'\), \(')
addAttrParser = re.compile(r'\(?"([^"]*)" <\d+>; [^;]*; ([^\)]*)')

metricLineParser = re.compile(r'^METRIC\s+(\d+)\s+(\d+)\s+Metric:[\s\d,]+Value: \("([^"]*)" <\d+>; [^;]*; ([^\)]*)')
memInfoMetricParser = re.compile(r'^METRIC\s+(\d+)\s+(\d+)\s+Metric:[\s\d,]+Value: \("meminfo:([^"]*)" <\d+>; [^;]*; ([^\)]*)')

async def logToConsole(value, end='\n'):
    sys.stderr.write('\x1b[0;32;40m' + value + end + '\x1b[0m')
    sys.stderr.flush()

# pylint: disable=R0904
class Database:
    def __init__(self, dbDir='/tmp/traveler-integrated', debugSources=False):
        self.dbDir = dbDir
        self.debugSources = debugSources
        self.sortedEventsByLocation = None
        if not os.path.exists(self.dbDir):
            os.makedirs(self.dbDir)

        self.datasets = {}

    async def load(self, log=logToConsole):
        # Load any files that exist (or create missing required files)
        for label in os.listdir(self.dbDir):
            self.datasets[label] = {}
            labelDir = os.path.join(self.dbDir, label)
<<<<<<< HEAD
            for ctype in diskCacheIndices:
                cpath = os.path.join(labelDir, ctype + '.diskCacheIndex')
                if os.path.exists(cpath):
                    await log('Loading %s %s...' % (label, ctype))
                    self.datasets[label][ctype] = diskcache.Index(cpath)
                elif ctype in requiredDiskCacheIndices:
                    raise FileNotFoundError(errno.ENOENT, os.strerror(errno.ENOENT), cpath)
            for ptype in pickles:
                ppath = os.path.join(labelDir, ptype + '.pickle')
                if os.path.exists(ppath):
                    await log('Loading %s %s...' % (label, ptype))
                    if ptype == 'intervalIndexes':
=======
            for stype in shelves:
                spath = os.path.join(labelDir, stype + '.shelf')
                found = False
                for ext in shelfExtensions:
                    if os.path.exists(spath + ext):
                        await log('Loading %s %s...' % (label, stype))
                        self.datasets[label][stype] = shelve.open(spath)
                        found = True
                        break
                if not found and stype in requiredShelves:
                    raise FileNotFoundError(errno.ENOENT, os.strerror(errno.ENOENT), spath)
            for stype in pickles:
                spath = os.path.join(labelDir, stype + '.pickle')
                if os.path.exists(spath):
                    await log('Loading %s %s...' % (label, stype))
                    if stype == 'intervalIndexes':
>>>>>>> 287f44b5
                        await log('(may take a while if %s is large)' % label)
                    self.datasets[label][ptype] = pickle.load(open(ppath, 'rb'))
                elif ptype in requiredPickleDicts:
                    raise FileNotFoundError(errno.ENOENT, os.strerror(errno.ENOENT), ppath)
            for listType in requiredMetaLists:
                self.datasets[label]['meta'][listType] = self.datasets[label]['meta'].get(listType, [])

    def datasetList(self):
        return list(self.datasets.keys())

    def __getitem__(self, label):
        return self.datasets[label]

    def __contains__(self, label):
        return label in self.datasets

    def createDataset(self, label):
        labelDir = os.path.join(self.dbDir, label)
        if label in self.datasets or os.path.exists(labelDir):
            self.purgeDataset(label)
        self.datasets[label] = {}
        os.makedirs(labelDir)
        for ctype in requiredDiskCacheIndices:
            cpath = os.path.join(labelDir, ctype + '.diskCacheIndex')
            self.datasets[label][ctype] = diskcache.Index(cpath)
        for ptype in requiredPickleDicts:
            self.datasets[label][ptype] = {}
        for listType in requiredMetaLists:
            self.datasets[label]['meta'][listType] = self.datasets[label]['meta'].get(listType, [])

    def purgeDataset(self, label):
        del self.datasets[label]
        labelDir = os.path.join(self.dbDir, label)
        if os.path.exists(labelDir):
            shutil.rmtree(labelDir)

    def addSourceFile(self, label, fileName, fileType):
        # Have to do this separately because meta is a diskcache
        sourceFiles = self.datasets[label]['meta']['sourceFiles']
        sourceFiles.append({'fileName': fileName, 'fileType': fileType})
        self.datasets[label]['meta']['sourceFiles'] = sourceFiles

    def addTree(self, label, tree, sourceType):
        self.datasets[label]['trees'][sourceType] = tree

    async def save(self, label, log=logToConsole):
        labelDir = os.path.join(self.dbDir, label)
        for ctype in self.datasets[label].keys():
            if ctype in diskCacheIndices:
                await log('Saving %s diskCache.Index: %s' % (label, ctype))
                self.datasets[label][ctype].cache.close()
            if ctype in pickles:
                await log('Saving %s pickle: %s' % (label, ctype))
                with open(os.path.join(labelDir, ctype + '.pickle'), 'wb') as pickleFile:
                    pickle.dump(self.datasets[label][ctype], pickleFile)

    def processPrimitive(self, label, primitiveName, source=None):
        primitives = self.datasets[label]['primitives']
        primitive = primitives.get(primitiveName, {'parents': [], 'children': []})
        updatedSources = False
        if self.debugSources:
            primitive['sources'] = primitive.get('sources', [])
            if source is not None and source not in primitive['sources']:
                primitive['sources'].append(source)
                updatedSources = True
        if primitiveName in primitives:
            # Already existed
            if updatedSources:
                primitives[primitiveName] = primitive # tells the primitives diskcache that there was an update
            return (primitive, 0)
        primitiveChunks = primitiveName.split('$')
        primitive['name'] = primitiveChunks[0]
        if len(primitiveChunks) >= 3:
            primitive['line'] = primitiveChunks[-2]
            primitive['char'] = primitiveChunks[-1]
        primitives[primitiveName] = primitive
        return (primitive, 1)

    def addPrimitiveChild(self, label, parent, child, source=None):
        primitives = self.datasets[label]['primitives']
        assert parent in primitives and child in primitives
        parentPrimitive = primitives[parent]
        childPrimitive = primitives[child]
        primitiveLinks = self.datasets[label]['primitiveLinks']
        if child not in parentPrimitive['children']:
            parentPrimitive['children'].append(child)
            primitives[parent] = parentPrimitive # tells the primitives diskcache that there was an update
        if parent not in childPrimitive['parents']:
            childPrimitive['parents'].append(parent)
            primitives[child] = childPrimitive # tells the primitives diskcache that there was an update

        linkId = parent + '_' + child
        link = primitiveLinks.get(linkId, {'parent': parent, 'child': child})
        updatedSources = False
        if self.debugSources:
            link['sources'] = link.get('sources', [])
            if source is not None and source not in link['sources']:
                link['sources'].append(source)
                updatedSources = True
        if linkId in primitiveLinks:
            # Already existed
            if updatedSources:
                primitiveLinks[linkId] = link # tells the primitiveLinks diskcache that there was an update
            return (link, 0)
        primitiveLinks[linkId] = link
        return (link, 1)

    def processNewickNode(self, label, node):
        # Create the hashed primitive object
        primitiveName = node.name.strip()
        newR = self.processPrimitive(label, primitiveName, 'newick')[1]
        seenR = 1 if newR == 0 else 0
        tree = {'name': primitiveName, 'children': []}
        newL = seenL = 0

        # Create the tree hierarchy
        def handleChildren(childList):
            nonlocal newR, seenR, newL, seenL
            if not childList:
                return
            for child in childList:
                if child.name is None:
                    # Skip nodes with no names, and connect to their children instead
                    handleChildren(child.descendants)
                else:
                    childTree, nr, sr, nl, sl = self.processNewickNode(label, child)
                    tree['children'].append(childTree)
                    newR += nr
                    seenR += sr
                    l = self.addPrimitiveChild(label, primitiveName, childTree['name'], 'newick')[1]
                    newL += nl + l
                    seenL += sl + (1 if l == 0 else 0)
        handleChildren(node.descendants)
        return (tree, newR, seenR, newL, seenL)
    async def processNewickTree(self, label, newickText, log=logToConsole):
        tree, newR, seenR, newL, seenL = self.processNewickNode(label, newick.loads(newickText)[0])
        self.addTree(label, tree, 'newick')
        await log('Finished parsing newick tree')
        await log('New primitives: %d, Observed existing primitives: %d' % (newR, seenR))
        await log('New links: %d, Observed existing links: %d' % (newL, seenL))
        return (newR, seenR, newL, seenL)
    async def processNewickFile(self, label, file, log=logToConsole):
        self.addSourceFile(label, file.name, 'newick')
        await self.processNewickTree(label, file.read(), log)

    def processDotLine(self, label, line):
        dotLine = dotLineParser.match(line)
        if dotLine is None:
            return None

        newR = self.processPrimitive(label, dotLine[1], 'dot')[1]
        seenR = 1 if newR == 0 else 0
        r = self.processPrimitive(label, dotLine[2], 'dot')[1]
        newR += r
        seenR += 1 if r == 0 else 0
        newL = self.addPrimitiveChild(dotLine[1], dotLine[2], 'dot')[1]
        seenL = 1 if newL == 0 else 0
        return (newR, seenR, newL, seenL)
    async def processDot(self, label, lines, log=logToConsole):
        newR = seenR = newL = seenL = 0
        assert dotModeParser.match(next(lines)) is not None
        for line in lines:
            temp = self.processDotLine(label, line)
            if temp is None:
                break
            newR += temp[0]
            seenR += temp[1]
            newL += temp[2]
            seenL += temp[3]
        await log('Finished parsing DOT graph')
        await log('New primitives: %d, References to existing primitives: %d' % (newR, seenR))
        await log('New links: %d, Observed existing links: %d' % (newL, seenL))
    async def processDotFile(self, label, file, log=logToConsole):
        def lineGenerator():
            for line in file:
                yield line
        self.addSourceFile(label, file.name, 'dot')
        await self.processDot(label, lineGenerator(), log)

    def processCsvLine(self, label, line):
        perfLine = perfLineParser.match(line)
        if perfLine is None:
            return None

        primitiveName = perfLine[1]
        primitive, newR = self.processPrimitive(label, primitiveName, 'csv')
        primitive['display_name'] = perfLine[2]
        primitive['count'] = int(perfLine[3])
        primitive['time'] = float(perfLine[4])
        primitive['eval_direct'] = float(perfLine[5])
        primitive['avg_time'] = primitive['time'] / primitive['count'] if primitive['count'] != 0 else primitive['time']
        self.datasets[label]['primitives'][primitiveName] = primitive # tells the primitives diskcache that there was an update
        return (newR, primitive['time'])
    async def processCsv(self, label, lines, log=logToConsole):
        newR = seenR = maxTime = 0
        assert perfModeParser.match(next(lines)) is not None
        for line in lines:
            counts = self.processCsvLine(label, line)
            if counts is None:
                break
            newR += counts[0]
            seenR += 1 if counts[0] == 0 else 0
            maxTime = max(maxTime, counts[1])
        await log('Finished parsing performance CSV')
        await log('New primitives: %d, Observed existing primitives: %d' % (newR, seenR))
        await log('Max inclusive time seen in performance CSV (ns): %f' % maxTime)
    async def processCsvFile(self, label, file, log=logToConsole):
        def lineGenerator():
            for line in file:
                yield line
        self.addSourceFile(label, file.name, 'csv')
        await self.processCsv(label, lineGenerator(), log)

    async def processPhylanxLog(self, label, lines, log=logToConsole):
        mode = None
        newR = seenR = newL = seenL = maxTime = 0
        for line in lines:
            if mode is None:
                if treeModeParser.match(line):
                    mode = 'tree'
                    await log('Parsing tree...')
                elif unflaggedTreeParser.match(line):
                    await log('Parsing unflagged line that looks like a newick tree...')
                    await self.processNewickTree(label, line)
                elif dotModeParser.match(line):
                    mode = 'dot'
                    await log('Parsing graph...')
                elif perfModeParser.match(line):
                    mode = 'perf'
                    await log('Parsing performance csv...')
                elif timeParser.match(line):
                    time = 1000000000 * float(timeParser.match(line)[1])
                    await log('Total inclusive time from phylanx log (converted to ns): %f' % time)
            elif mode == 'tree':
                await self.processNewickTree(label, line, log)
                mode = None
            elif mode == 'dot':
                counts = self.processDotLine(label, line)
                if counts is not None:
                    newR += counts[0]
                    seenR += counts[1]
                    newL += counts[2]
                    seenL += counts[3]
                else:
                    mode = None
                    await log('Finished parsing DOT graph')
                    await log('New primitives: %d, References to existing primitives: %d' % (newR, seenR))
                    await log('New links: %d, Observed existing links: %d' % (newL, seenL))
                    newR = seenR = newL = seenL = 0
            elif mode == 'perf':
                counts = self.processCsvLine(label, line)
                if counts is not None:
                    newR += counts[0]
                    seenR += 1 if counts[0] == 0 else 0
                    maxTime = max(maxTime, counts[1])
                else:
                    mode = None
                    await log('Finished parsing performance CSV')
                    await log('New primitives: %d, Observed existing primitives: %d' % (newR, seenR))
                    await log('Max inclusive time seen in performance CSV (ns): %f' % maxTime)
                    newR = seenR = 0
            else:
                # Should never reach this point
                assert False
    async def processPhylanxLogFile(self, label, file, log=logToConsole):
        def lineGenerator():
            for line in file:
                yield line
        self.addSourceFile(label, file.name, 'log')
        await self.processPhylanxLog(label, lineGenerator(), log)

    def processCode(self, label, name, codeLines, codeType):
        assert codeType in ['physl', 'python', 'cpp']
        self.addSourceFile(label, name, codeType)
        self.datasets[label][codeType] = '\n'.join(codeLines)
    async def processCodeFile(self, label, file, codeType, log=logToConsole):
        self.processCode(label, file.name, file.read().splitlines(), codeType)
        await log('Finished parsing %s code' % codeType)

    def processEvent(self, label, event, eventId):
        newR = seenR = 0

        if 'Region' in event:
            # Identify the primitive (and add to its counter)
            primitiveName = event['Region'].replace('::eval', '')
            event['Primitive'] = primitiveName
            del event['Region']
            primitive, newR = self.processPrimitive(label, primitiveName, 'otf2')
            seenR = 1 if newR == 0 else 0
            if self.debugSources is True:
                if 'eventCount' not in primitive:
                    primitive['eventCount'] = 0
                primitive['eventCount'] += 1
            self.datasets[label]['primitives'][primitiveName] = primitive
        # Add enter / leave events to per-location lists
        if event['Event'] == 'ENTER' or event['Event'] == 'LEAVE':
            if not event['Location'] in self.sortedEventsByLocation:
                # TODO: use BPlusTree instead of blist? For big enough runs, piling
                # all this up in memory could be a problem...
                self.sortedEventsByLocation[event['Location']] = sortedlist(key=lambda i: i[0])
            self.sortedEventsByLocation[event['Location']].add((event['Timestamp'], event))
        # Store the event, if we're collecting them:
        if self.datasets[label]['meta']['storedEvents']:
            self.datasets[label]['events'][eventId] = event
        return (newR, seenR)

    async def processOtf2(self, label, file, storeEvents=False, log=logToConsole):
        self.addSourceFile(label, file.name, 'otf2')

        # Set up database files
        labelDir = os.path.join(self.dbDir, label)
        primitives = self.datasets[label]['primitives']
        intervals = self.datasets[label]['intervals'] = diskcache.Index(os.path.join(labelDir, 'intervals.diskCacheIndex'))
        intervalIndexes = self.datasets[label]['intervalIndexes'] = {
            'primitives': {},
            'locations': {},
            'both': {}
        }
<<<<<<< HEAD
        metricIndexes = self.datasets[label]['metricIndexes'] = {}
        guids = self.datasets[label]['guids'] = diskcache.Index(os.path.join(labelDir, 'guids.diskCacheIndex'))
=======
        guids = self.datasets[label]['guids'] = shelve.open(os.path.join(labelDir, 'guids.shelf'))
>>>>>>> 287f44b5
        self.datasets[label]['meta']['storedEvents'] = storeEvents
        if storeEvents:
            self.datasets[label]['events'] = diskcache.Index(os.path.join(labelDir, 'events.diskCacheIndex'))

        # Temporary counters / lists for sorting
        numEvents = 0
        self.sortedEventsByLocation = {}
        await log('Parsing OTF2 events (.=2500 events)')
        newR = seenR = 0
        currentEvent = None
        includedMetrics = 0
        skippedMetricsForMissingPrior = 0
        skippedMetricsForMismatch = 0

        for line in file:
            eventLineMatch = eventLineParser.match(line)
            addAttrLineMatch = addAttrLineParser.match(line)
            metricLineMatch = metricLineParser.match(line)
            memInfoLineMatch = memInfoMetricParser.match(line)
            if currentEvent is None and eventLineMatch is None and memInfoLineMatch is None and metricLineMatch is None:
                # This is a blank / header line
                continue

            if memInfoLineMatch is not None:
                # this is a meminfo metric line
                location = memInfoLineMatch.group(1)
                timestamp = int(memInfoLineMatch.group(2))
                metricType = memInfoLineMatch.group(3)
                value = int(float(memInfoLineMatch.group(4)))
                
                if currentEvent is None:
                    skippedMetricsForMissingPrior += 1
                elif currentEvent['Timestamp'] != timestamp or currentEvent['Location'] != location:
                    skippedMetricsForMismatch += 1
                else:
                    includedMetrics += 1
                    currentEvent['metrics'][metricType] = value
            elif metricLineMatch is not None:
                # This is a metric line
                location = metricLineMatch.group(1)
                timestamp = int(metricLineMatch.group(2))
                metricType = metricLineMatch.group(3)
                value = int(float(metricLineMatch.group(4)))

                if currentEvent is None:
                    skippedMetricsForMissingPrior += 1
                elif currentEvent['Timestamp'] != timestamp or currentEvent['Location'] != location:
                    skippedMetricsForMismatch += 1
                else:
                    includedMetrics += 1
                    currentEvent['metrics'][metricType] = value
            elif eventLineMatch is not None:
                # This is the beginning of a new event; process the previous one
                if currentEvent is not None:
                    counts = self.processEvent(label, currentEvent, str(numEvents))
                    # Log that we've processed another event
                    numEvents += 1
                    if numEvents % 2500 == 0:
                        await log('.', end='')
                    if numEvents % 100000 == 0:
                        await log('processed %i events' % numEvents)
                    # Add to primitive / guid counts
                    newR += counts[0]
                    seenR += counts[1]
                currentEvent = {'metrics': {}}
                currentEvent['Event'] = eventLineMatch.group(1)
                currentEvent['Location'] = eventLineMatch.group(2)
                currentEvent['Timestamp'] = int(eventLineMatch.group(3))
                attrs = eventLineMatch.group(4)
                for attrMatch in re.finditer(attrParsers[currentEvent['Event']], attrs):
                    currentEvent[attrMatch.group(1)] = attrMatch.group(2)
            else:
                # This line contains additional event attributes
                assert currentEvent is not None and addAttrLineMatch is not None
                attrList = addAttrSplitter.split(addAttrLineMatch.group(1))
                for attrStr in attrList:
                    attr = addAttrParser.match(attrStr)
                    assert attr is not None
                    currentEvent[attr.group(1)] = attr.group(2) #pylint: disable=unsupported-assignment-operation
        # The last event will never have had a chance to be processed:
        if currentEvent is not None:
            counts = self.processEvent(label, currentEvent, str(numEvents))
            newR += counts[0]
            seenR += counts[1]
        await log('')
        await log('Finished processing %i events' % numEvents)
        await log('New primitives: %d, References to existing primitives: %d' % (newR, seenR))
        await log('Metrics included: %d; skpped for no prior ENTER: %d; skipped for mismatch: %d' % (includedMetrics, skippedMetricsForMissingPrior, skippedMetricsForMismatch))

        # Now that we've seen all the locations, store that list in our metadata
        locationNames = self.datasets[label]['meta']['locationNames'] = sorted(self.sortedEventsByLocation.keys())

        # Combine the sorted enter / leave events into intervals
        await log('Combining enter / leave events into intervals (.=2500 intervals)')
        numIntervals = mismatchedIntervals = 0
        for location, eventList in self.sortedEventsByLocation.items():
            lastEvent = None
            for _, event in eventList:
                assert event is not None
                if event['Event'] == 'ENTER':
                    # Start an interval (don't output anything)
                    if lastEvent is not None:
                        # TODO: factorial data used to trigger this... why?
                        await log('WARNING: omitting ENTER event without a following LEAVE event (%s)' % lastEvent['name']) #pylint: disable=unsubscriptable-object
                    lastEvent = event
                elif event['Event'] == 'LEAVE':
                    # Finish a interval
                    if lastEvent is None:
                        # TODO: factorial data used to trigger this... why?
                        await log('WARNING: omitting LEAVE event without a prior ENTER event (%s)' % event['name'])
                        continue
                    intervalId = str(numIntervals)
                    currentInterval = {'enter': {}, 'leave': {}, 'intervalId': intervalId}
                    # Copy all of the attributes from the OTF2 events into the interval object. If the values
                    # differ (or it's the timestamp), put them in nested enter / leave objects. Otherwise, put
                    # them directly in the interval object
                    for attr in set(event.keys()).union(lastEvent.keys()):
                        if attr not in event:
                            currentInterval['enter'][attr] = lastEvent[attr]
                        elif attr not in lastEvent:
                            currentInterval['leave'][attr] = event[attr]
                        elif attr != 'Timestamp' and event[attr] == lastEvent[attr]: #pylint: disable=unsubscriptable-object
                            currentInterval[attr] = event[attr]
                        else:
                            currentInterval['enter'][attr] = lastEvent[attr] #pylint: disable=unsubscriptable-object
                            currentInterval['leave'][attr] = event[attr]
                    # Count whether the primitive attribute differed between enter / leave
                    if 'Primitive' not in currentInterval:
                        mismatchedIntervals += 1
                    intervals[intervalId] = currentInterval

                    # Log that we've finished the finished interval
                    numIntervals += 1
                    if numIntervals % 2500 == 0:
                        await log('.', end='')
                    if numIntervals % 100000 == 0:
                        await log('processed %i intervals' % numIntervals)
                    lastEvent = None
            # Make sure there are no trailing ENTER events
            if lastEvent is not None:
                # TODO: fibonacci data triggers this... why?
                await log('WARNING: omitting trailing ENTER event (%s)' % lastEvent['Primitive'])
        del self.sortedEventsByLocation
        await log('')
        await log('Finished creating %i intervals; %i refer to mismatching primitives' % (numIntervals, mismatchedIntervals))

        # Now for indexing: we want per-location indexes, per-primitive indexes,
        # as well as both filters at the same time (we key by locations first)
        # TODO: these are all built in memory... should probably find a way to
        # make a diskcache-like version of IntervalTree:
        for location in locationNames:
            intervalIndexes['locations'][location] = IntervalTree()
            intervalIndexes['both'][location] = {}
        for primitive in primitives.keys():
            intervalIndexes['primitives'][primitive] = IntervalTree()
            for location in locationNames:
                intervalIndexes['both'][location][primitive] = IntervalTree()

        await log('Assembling interval indexes (.=2500 intervals)')
        count = 0
        async def intervalIterator():
            nonlocal count
            for intervalId, intervalObj in intervals.items():
                enter = intervalObj['enter']['Timestamp']
                leave = intervalObj['leave']['Timestamp'] + 1
                # Need to add one because IntervalTree can't handle zero-length intervals
                # (and because IntervalTree is not inclusive of upper bounds in queries)

                iv = Interval(enter, leave, intervalId)

                # Add the interval to the appropriate indexes (piggybacked off
                # the construction of the main index):
                location = intervalObj['Location']
                intervalIndexes['locations'][location].add(iv)
                if 'Primitive' in intervalObj:
                    intervalIndexes['primitives'][intervalObj['Primitive']].add(iv)
                    intervalIndexes['both'][location][intervalObj['Primitive']].add(iv)
                elif 'Primitive' in intervalObj['enter']:
                    intervalIndexes['primitives'][intervalObj['enter']['Primitive']].add(iv)
                    intervalIndexes['both'][location][intervalObj['enter']['Primitive']].add(iv)

                count += 1
                if count % 2500 == 0:
                    await log('.', end='')
                if count % 100000 == 0:
                    await log('processed %i intervals' % count)

                yield iv
        # Iterate through all intervals to construct the main index:
        intervalIndexes['main'] = IntervalTree([iv async for iv in intervalIterator()])

        # Store the domain of the data from the computed index as metadata
        self.datasets[label]['meta']['intervalDomain'] = [
            intervalIndexes['main'].top_node.begin,
            intervalIndexes['main'].top_node.end
        ]
        await log('')
        await log('Finished indexing %i intervals' % count)

        await log('Connecting intervals with the same GUID (.=2500 intervals)')
        intervalCount = missingCount = newLinks = seenLinks = 0
        for iv in intervalIndexes['main'].iterOverlap(endOrder=True):
            intervalId = iv.data
            intervalObj = intervals[intervalId]

            # Parent GUIDs refer to the one in the enter event, not the leave event
            guid = intervalObj.get('GUID', intervalObj['enter'].get('GUID', None))

            if guid is None:
                missingCount += 1
            else:
                if not guid in guids:
                    guids[guid] = []
                guids[guid] = guids[guid] + [intervalId]

            # Connect to most recent interval with the parent GUID
            parentGuid = intervalObj.get('Parent GUID', intervalObj['enter'].get('Parent GUID', None))

            if parentGuid is not None and parentGuid in guids:
                foundPrior = False
                for parentIntervalId in reversed(guids[parentGuid]):
                    parentInterval = intervals[parentIntervalId]
                    if parentInterval['enter']['Timestamp'] <= intervalObj['enter']['Timestamp']:
                        foundPrior = True
                        intervalCount += 1
                        # Store metadata about the most recent interval
                        intervalObj['lastParentInterval'] = {
                            'id': parentIntervalId,
                            'location': parentInterval['Location'],
                            'endTimestamp': parentInterval['leave']['Timestamp']
                        }
                        # Because intervals is a diskcache, it needs a copy to know that something changed
                        intervals[intervalId] = intervalObj.copy()

                        # While we're here, note the parent-child link in the primitive graph
                        # (for now, only assume links from the parent's leave interval to the
                        # child's enter when primitive names are mismatched)
                        child = intervalObj.get('Primitive', intervalObj['enter'].get('Primitive', None))
                        parent = parentInterval.get('Primitive', intervalObj['leave'].get('Primitive', None))
                        if child is not None and parent is not None:
                            l = self.addPrimitiveChild(label, parent, child, 'otf2')[1]
                            newLinks += l
                            seenLinks += 1 if l == 0 else 0
                        break
                if not foundPrior:
                    missingCount += 1
            else:
                missingCount += 1

            if (missingCount + intervalCount) % 2500 == 0:
                await log('.', end='')
            if (missingCount + intervalCount) % 100000 == 0:
                await log('processed %i intervals' % (missingCount + intervalCount))

        await log('Finished connecting intervals')
        await log('Interval links created: %i, Intervals without prior parent GUIDs: %i' % (intervalCount, missingCount))
        await log('New primitive links based on GUIDs: %d, Observed existing links: %d' % (newLinks, seenLinks))<|MERGE_RESOLUTION|>--- conflicted
+++ resolved
@@ -10,25 +10,12 @@
 from intervaltree import Interval, IntervalTree #pylint: disable=import-error
 
 # Possible files / metadata structures that we create / open / update
-<<<<<<< HEAD
 diskCacheIndices = ['meta', 'primitives', 'primitiveLinks', 'intervals', 'guids', 'events']
 requiredDiskCacheIndices = ['meta', 'primitives', 'primitiveLinks']
-pickles = ['intervalIndexes', 'metricIndexes', 'trees', 'physl', 'python', 'cpp']
-requiredMetaLists = ['sourceFiles']
-requiredPickleDicts = ['trees']
-
-=======
-shelves = ['meta', 'primitives', 'primitiveLinks', 'intervals', 'guids', 'events']
-requiredShelves = ['meta', 'primitives', 'primitiveLinks']
 pickles = ['intervalIndexes', 'trees', 'physl', 'python', 'cpp']
 requiredMetaLists = ['sourceFiles']
 requiredPickleDicts = ['trees']
 
-# Silly file extensions that sometimes get added to shelve, depending on the
-# platform; see: https://stackoverflow.com/questions/16171833/why-does-the-shelve-module-in-python-sometimes-create-files-with-different-exten
-shelfExtensions = ['', '.db', '.dat']
-
->>>>>>> 287f44b5
 # Tools for handling the tree
 treeModeParser = re.compile(r'Tree information for function:')
 unflaggedTreeParser = re.compile(r'\(\(\(\(\(.*;')  # assume a line beginning with at least 5 parens is the tree
@@ -77,7 +64,6 @@
         for label in os.listdir(self.dbDir):
             self.datasets[label] = {}
             labelDir = os.path.join(self.dbDir, label)
-<<<<<<< HEAD
             for ctype in diskCacheIndices:
                 cpath = os.path.join(labelDir, ctype + '.diskCacheIndex')
                 if os.path.exists(cpath):
@@ -90,24 +76,6 @@
                 if os.path.exists(ppath):
                     await log('Loading %s %s...' % (label, ptype))
                     if ptype == 'intervalIndexes':
-=======
-            for stype in shelves:
-                spath = os.path.join(labelDir, stype + '.shelf')
-                found = False
-                for ext in shelfExtensions:
-                    if os.path.exists(spath + ext):
-                        await log('Loading %s %s...' % (label, stype))
-                        self.datasets[label][stype] = shelve.open(spath)
-                        found = True
-                        break
-                if not found and stype in requiredShelves:
-                    raise FileNotFoundError(errno.ENOENT, os.strerror(errno.ENOENT), spath)
-            for stype in pickles:
-                spath = os.path.join(labelDir, stype + '.pickle')
-                if os.path.exists(spath):
-                    await log('Loading %s %s...' % (label, stype))
-                    if stype == 'intervalIndexes':
->>>>>>> 287f44b5
                         await log('(may take a while if %s is large)' % label)
                     self.datasets[label][ptype] = pickle.load(open(ppath, 'rb'))
                 elif ptype in requiredPickleDicts:
@@ -426,12 +394,7 @@
             'locations': {},
             'both': {}
         }
-<<<<<<< HEAD
-        metricIndexes = self.datasets[label]['metricIndexes'] = {}
         guids = self.datasets[label]['guids'] = diskcache.Index(os.path.join(labelDir, 'guids.diskCacheIndex'))
-=======
-        guids = self.datasets[label]['guids'] = shelve.open(os.path.join(labelDir, 'guids.shelf'))
->>>>>>> 287f44b5
         self.datasets[label]['meta']['storedEvents'] = storeEvents
         if storeEvents:
             self.datasets[label]['events'] = diskcache.Index(os.path.join(labelDir, 'events.diskCacheIndex'))
@@ -461,7 +424,7 @@
                 timestamp = int(memInfoLineMatch.group(2))
                 metricType = memInfoLineMatch.group(3)
                 value = int(float(memInfoLineMatch.group(4)))
-                
+
                 if currentEvent is None:
                     skippedMetricsForMissingPrior += 1
                 elif currentEvent['Timestamp'] != timestamp or currentEvent['Location'] != location:
