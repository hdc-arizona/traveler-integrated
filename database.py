--- conflicted
+++ resolved
@@ -12,13 +12,9 @@
 # Possible files / metadata structures that we create / open / update
 shelves = ['meta', 'primitives', 'primitiveLinks', 'intervals', 'guids', 'events', 'metrices']
 requiredShelves = ['meta', 'primitives', 'primitiveLinks']
-pickles = ['intervalIndexes', 'trees', 'physl', 'python', 'cpp']
+pickles = ['intervalIndexes', 'metricIndexes', 'trees', 'physl', 'python', 'cpp']
 requiredMetaLists = ['sourceFiles']
 requiredPickleDicts = ['trees']
-
-# Silly file extensions that sometimes get added to shelve, depending on the
-# platform; see: https://stackoverflow.com/questions/16171833/why-does-the-shelve-module-in-python-sometimes-create-files-with-different-exten
-shelfExtensions = ['', 'db', 'dat']
 
 # Tools for handling the tree
 treeModeParser = re.compile(r'Tree information for function:')
@@ -30,7 +26,7 @@
 
 # Tools for handling the performance csv
 perfModeParser = re.compile(r'primitive_instance,display_name,count,time,eval_direct')
-perfLineParser = re.compile(r'"([^"]*)","([^"]*)",(\d+),(\d+),(-?\d)')
+perfLineParser = re.compile(r'"([^"]*)","([^"]*)",(\d+),(\d+),(-?1)')
 
 # Tools for handling the inclusive time line
 timeParser = re.compile(r'time: ([\d\.]+)')
@@ -69,14 +65,13 @@
             labelDir = os.path.join(self.dbDir, label)
             for stype in shelves:
                 spath = os.path.join(labelDir, stype + '.shelf')
-                found = False
-                for ext in shelfExtensions:
-                    if os.path.exists(spath + '.' + ext):
-                        await log('Loading %s %s...' % (label, stype))
-                        self.datasets[label][stype] = shelve.open(spath)
-                        found = True
-                        break
-                if not found and stype in requiredShelves:
+                if os.path.exists(spath):
+                    await log('Loading %s %s...' % (label, stype))
+                    self.datasets[label][stype] = shelve.open(spath)
+                elif os.path.exists(spath + '.db'): # shelves auto-add .db to their filenames on some platforms (but not all); see https://stackoverflow.com/questions/8704728/using-python-shelve-cross-platform
+                    await log('Loading %s %s...' % (label, stype))
+                    self.datasets[label][stype] = shelve.open(spath)
+                elif stype in requiredShelves:
                     raise FileNotFoundError(errno.ENOENT, os.strerror(errno.ENOENT), spath)
             for stype in pickles:
                 spath = os.path.join(labelDir, stype + '.pickle')
@@ -200,30 +195,25 @@
 
     def processNewickNode(self, label, node):
         # Create the hashed primitive object
-        primitiveName = node.name.strip()
+        if node.name is None:
+            primitiveName = ''
+        else:
+            primitiveName = node.name.strip()
         newR = self.processPrimitive(label, primitiveName, 'newick')[1]
         seenR = 1 if newR == 0 else 0
         tree = {'name': primitiveName, 'children': []}
         newL = seenL = 0
 
         # Create the tree hierarchy
-        def handleChildren(childList):
-            nonlocal newR, seenR, newL, seenL
-            if not childList:
-                return
-            for child in childList:
-                if child.name is None:
-                    # Skip nodes with no names, and connect to their children instead
-                    handleChildren(child.descendants)
-                else:
-                    childTree, nr, sr, nl, sl = self.processNewickNode(label, child)
-                    tree['children'].append(childTree)
-                    newR += nr
-                    seenR += sr
-                    l = self.addPrimitiveChild(label, primitiveName, childTree['name'], 'newick')[1]
-                    newL += nl + l
-                    seenL += sl + (1 if l == 0 else 0)
-        handleChildren(node.descendants)
+        if node.descendants:
+            for child in node.descendants:
+                childTree, nr, sr, nl, sl = self.processNewickNode(label, child)
+                tree['children'].append(childTree)
+                newR += nr
+                seenR += sr
+                l = self.addPrimitiveChild(label, primitiveName, childTree['name'], 'newick')[1]
+                newL += nl + l
+                seenL += sl + (1 if l == 0 else 0)
         return (tree, newR, seenR, newL, seenL)
     async def processNewickTree(self, label, newickText, log=logToConsole):
         tree, newR, seenR, newL, seenL = self.processNewickNode(label, newick.loads(newickText)[0])
@@ -411,13 +401,10 @@
             'locations': {},
             'both': {}
         }
-<<<<<<< HEAD
-=======
         metricIndexes = self.datasets[label]['metricIndexes'] = {
             'main': IntervalTree(),
             'locations': {}
         }
->>>>>>> 916988b7
         guids = self.datasets[label]['guids'] = shelve.open(os.path.join(labelDir, 'guids.shelf'))
         self.datasets[label]['meta']['storedEvents'] = storeEvents
         if storeEvents:
@@ -430,9 +417,6 @@
         await log('Parsing OTF2 events (.=2500 events)')
         newR = seenR = 0
         currentEvent = None
-        includedMetrics = 0
-        skippedMetricsForMissingPrior = 0
-        skippedMetricsForMismatch = 0
 
         for line in file:
             eventLineMatch = eventLineParser.match(line)
@@ -449,15 +433,6 @@
                 metricType = metricLineMatch.group(3)
                 value = int(float(metricLineMatch.group(4)))
 
-<<<<<<< HEAD
-                if currentEvent is None:
-                    skippedMetricsForMissingPrior += 1
-                elif currentEvent['Timestamp'] != timestamp or currentEvent['Location'] != location:
-                    skippedMetricsForMismatch += 1
-                else:
-                    includedMetrics += 1
-                    currentEvent['metrics'][metricType] = value
-=======
                 if location not in metricIndexes['locations']:
                     metricIndexes['locations'][location] = IntervalTree()
 
@@ -484,7 +459,6 @@
                     # if numMetrices % 100000 == 0:
                     #     await log('processed %i metrices' % numMetrices)
 
->>>>>>> 916988b7
             elif eventLineMatch is not None:
                 # This is the beginning of a new event; process the previous one
                 if currentEvent is not None:
@@ -498,7 +472,7 @@
                     # Add to primitive / guid counts
                     newR += counts[0]
                     seenR += counts[1]
-                currentEvent = {'metrics': {}}
+                currentEvent = {}
                 currentEvent['Event'] = eventLineMatch.group(1)
                 currentEvent['Location'] = eventLineMatch.group(2)
                 currentEvent['Timestamp'] = int(eventLineMatch.group(3))
@@ -521,7 +495,6 @@
         await log('')
         await log('Finished processing %i events' % numEvents)
         await log('New primitives: %d, References to existing primitives: %d' % (newR, seenR))
-        await log('Metrics included: %d; skpped for no prior ENTER: %d; skipped for mismatch: %d' % (includedMetrics, skippedMetricsForMissingPrior, skippedMetricsForMismatch))
 
         # Now that we've seen all the locations, store that list in our metadata
         locationNames = self.datasets[label]['meta']['locationNames'] = sorted(self.sortedEventsByLocation.keys())
@@ -641,22 +614,17 @@
 
             # Parent GUIDs refer to the one in the enter event, not the leave event
             guid = intervalObj.get('GUID', intervalObj['enter'].get('GUID', None))
-
             if guid is None:
                 missingCount += 1
-            else:
-                if not guid in guids:
-                    guids[guid] = []
-                guids[guid] = guids[guid] + [intervalId]
+                continue
 
             # Connect to most recent interval with the parent GUID
             parentGuid = intervalObj.get('Parent GUID', intervalObj['enter'].get('Parent GUID', None))
-
             if parentGuid is not None and parentGuid in guids:
                 foundPrior = False
                 for parentIntervalId in reversed(guids[parentGuid]):
                     parentInterval = intervals[parentIntervalId]
-                    if parentInterval['enter']['Timestamp'] <= intervalObj['enter']['Timestamp']:
+                    if parentInterval['leave']['Timestamp'] <= intervalObj['enter']['Timestamp']:
                         foundPrior = True
                         intervalCount += 1
                         # Store metadata about the most recent interval
@@ -683,6 +651,11 @@
             else:
                 missingCount += 1
 
+            # Store this interval by its leave GUID
+            if guid not in guids:
+                guids[guid] = []
+            guids[guid] = guids[guid] + [intervalId]
+
             if (missingCount + intervalCount) % 2500 == 0:
                 await log('.', end='')
             if (missingCount + intervalCount) % 100000 == 0:
