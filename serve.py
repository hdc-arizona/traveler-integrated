--- conflicted
+++ resolved
@@ -6,7 +6,6 @@
 from enum import Enum
 import uvicorn #pylint: disable=import-error
 from fastapi import FastAPI, File, UploadFile, HTTPException #pylint: disable=import-error
-from pydantic import BaseModel #pylint: disable=import-error
 from starlette.staticfiles import StaticFiles #pylint: disable=import-error
 from starlette.requests import Request #pylint: disable=import-error
 from starlette.responses import RedirectResponse, StreamingResponse #pylint: disable=import-error
@@ -28,10 +27,10 @@
 )
 app.mount('/static', StaticFiles(directory='static'), name='static')
 
-def checkDatasetExistence(label):
+def checkLabel(label):
     if label not in db:
         raise HTTPException(status_code=404, detail='Dataset not found')
-def checkDatasetHasIntervals(label):
+def checkIntervals(label):
     if 'intervals' not in db[label] or 'intervalIndexes' not in db[label]:
         raise HTTPException(status_code=404, detail='Dataset does not contain indexed interval data')
 
@@ -49,44 +48,13 @@
 
 @app.get('/datasets/{label}')
 def get_dataset(label: str):
-    checkDatasetExistence(label)
+    checkLabel(label)
     return db[label]['meta']
-class BasicDataset(BaseModel):
-    newick: str = None
-    csv: str = None
-    dot: str = None
-    physl: str = None
-    python: str = None
-    cpp: str = None
 @app.post('/datasets/{label}', status_code=201)
-def create_dataset(label: str, dataset: BasicDataset = None):
-    if label in db:
-        raise HTTPException(status_code=409, detail='Dataset with label %s already exists' % label)
-    logger = ClientLogger()
-    async def startProcess():
-        db.createDataset(label)
-        if dataset:
-            if dataset.newick:
-                db.addSourceFile(label, label + '.newick', 'newick')
-                await db.processNewickTree(label, dataset.newick, logger.log)
-            if dataset.csv:
-                db.addSourceFile(label, label + '.csv', 'csv')
-                await db.processCsv(label, iter(dataset.csv.splitlines()), logger.log)
-            if dataset.dot:
-                db.addSourceFile(label, label + '.dot', 'dot')
-                await db.processDot(label, iter(dataset.dot.splitlines()), logger.log)
-            if dataset.physl:
-                db.processCode(label, label + '.physl', dataset.physl.splitlines(), 'physl')
-                await logger.log('Loaded physl code')
-            if dataset.python:
-                db.processCode(label, label + '.py', dataset.python.splitlines(), 'python')
-                await logger.log('Loaded python code')
-            if dataset.cpp:
-                db.processCode(label, label + '.cpp', dataset.cpp.splitlines(), 'cpp')
-                await logger.log('Loaded C++ code')
-        await db.save(label, logger.log)
-        logger.finish()
-    return StreamingResponse(logger.iterate(startProcess), media_type='text/text')
+async def create_dataset(label: str):
+    db.createDataset(label)
+    await db.save(label)
+    return db[label]['meta']
 @app.delete('/datasets/{label}')
 def delete_dataset(label: str):
     db.purgeDataset(label)
@@ -97,13 +65,13 @@
     graph = 'graph'
 @app.get('/datasets/{label}/tree')
 def get_tree(label: str, source: TreeSource = TreeSource.newick):
-    checkDatasetExistence(label)
+    checkLabel(label)
     if source not in db[label]['trees']:
         raise HTTPException(status_code=404, detail='Dataset does not contain %s tree data' % source.value)
     return db[label]['trees'][source]
 @app.post('/datasets/{label}/tree')
 def add_newick_tree(label: str, file: UploadFile = File(...)):
-    checkDatasetExistence(label)
+    checkLabel(label)
     logger = ClientLogger()
     async def startProcess():
         db.addSourceFile(label, file.filename, 'newick')
@@ -114,7 +82,7 @@
 
 @app.post('/datasets/{label}/csv')
 def add_performance_csv(label: str, file: UploadFile = File(...)):
-    checkDatasetExistence(label)
+    checkLabel(label)
     logger = ClientLogger()
     async def startProcess():
         db.addSourceFile(label, file.filename, 'csv')
@@ -125,7 +93,7 @@
 
 @app.post('/datasets/{label}/dot')
 def add_dot_graph(label: str, file: UploadFile = File(...)):
-    checkDatasetExistence(label)
+    checkLabel(label)
     logger = ClientLogger()
     async def startProcess():
         db.addSourceFile(label, file.filename, 'dot')
@@ -136,7 +104,7 @@
 
 @app.post('/datasets/{label}/log')
 def add_full_phylanx_log(label: str, file: UploadFile = File(...)):
-    checkDatasetExistence(label)
+    checkLabel(label)
     logger = ClientLogger()
     async def startProcess():
         db.addSourceFile(label, file.filename, 'log')
@@ -156,41 +124,44 @@
 
 @app.get('/datasets/{label}/physl')
 def get_physl(label: str):
-    checkDatasetExistence(label)
+    checkLabel(label)
     if 'physl' not in db[label]:
         raise HTTPException(status_code=404, detail='Dataset does not include physl source code')
     return db[label]['physl']
 @app.post('/datasets/{label}/physl')
 async def add_physl(label: str, file: UploadFile = File(...)):
-    checkDatasetExistence(label)
+    checkLabel(label)
+    db.addSourceFile(label, file.filename, 'physl')
     db.processCode(label, file.filename, iterUploadFile(await file.read()), 'physl')
     await db.save(label)
 @app.get('/datasets/{label}/python')
 def get_python(label: str):
-    checkDatasetExistence(label)
+    checkLabel(label)
     if 'python' not in db[label]:
         raise HTTPException(status_code=404, detail='Dataset does not include python source code')
     return db[label]['python']
 @app.post('/datasets/{label}/python')
 async def add_python(label: str, file: UploadFile = File(...)):
-    checkDatasetExistence(label)
+    checkLabel(label)
+    db.addSourceFile(label, file.filename, 'python')
     db.processCode(label, file.filename, iterUploadFile(await file.read()), 'python')
     await db.save(label)
 @app.get('/datasets/{label}/cpp')
 def get_cpp(label: str):
-    checkDatasetExistence(label)
+    checkLabel(label)
     if 'cpp' not in db[label]:
         raise HTTPException(status_code=404, detail='Dataset does not include C++ source code')
     return db[label]['cpp']
 @app.post('/datasets/{label}/cpp')
 async def add_c_plus_plus(label: str, file: UploadFile = File(...)):
-    checkDatasetExistence(label)
+    checkLabel(label)
+    db.addSourceFile(label, file.filename, 'cpp')
     db.processCode(label, file.filename, iterUploadFile(await file.read()), 'cpp')
     await db.save(label)
 
 @app.get('/datasets/{label}/primitives')
 def primitives(label: str):
-    checkDatasetExistence(label)
+    checkLabel(label)
     return dict(db[label]['primitives'])
 
 class HistogramMode(str, Enum):
@@ -204,8 +175,8 @@
               end: float = None, \
               location: str = None, \
               primitive: str = None):
-    checkDatasetExistence(label)
-    checkDatasetHasIntervals(label)
+    checkLabel(label)
+    checkIntervals(label)
 
     if begin is None:
         begin = db[label]['meta']['intervalDomain'][0]
@@ -235,8 +206,8 @@
 
 @app.get('/datasets/{label}/intervals')
 def intervals(label: str, begin: float = None, end: float = None):
-    checkDatasetExistence(label)
-    checkDatasetHasIntervals(label)
+    checkLabel(label)
+    checkIntervals(label)
 
     if begin is None:
         begin = db[label]['meta']['intervalDomain'][0]
@@ -254,15 +225,6 @@
         yield ']'
     return StreamingResponse(intervalGenerator(), media_type='application/json')
 
-<<<<<<< HEAD
-@app.get('/datasets/{label}/intervals/{intervalId}/trace')
-def intervalTrace(label: str, intervalId: str, begin: float = None, end: float = None):
-    # This streams back a list of string IDs, as well as two special metadata
-    # objects for drawing lines to the left and right of the queried range when
-    # the full traceback is not requested
-    checkDatasetExistence(label)
-    checkDatasetHasIntervals(label)
-=======
 @app.get('/datasets/{label}/metrichistogram')
 def metrichistogram(label: str, \
                 mode: HistogramMode = HistogramMode.utilization, \
@@ -272,84 +234,12 @@
                 location: str = None):
     checkLabel(label)
     checkIntervals(label)
->>>>>>> 916988b7
-
-    if begin is None:
-        begin = db[label]['meta']['intervalDomain'][0]
-    if end is None:
-        end = db[label]['meta']['intervalDomain'][1]
-
-<<<<<<< HEAD
-    def intervalIdGenerator():
-        yield '['
-        targetInterval = intervalObj = db[label]['intervals'][intervalId]
-        lastInterval = None
-        yieldComma = False
-
-        # First phase: from the targetInterval, step backward until we encounter
-        # an interval in the queried range (or we run out of intervals)
-        while 'lastParentInterval' in intervalObj and intervalObj['enter']['Timestamp'] > end:
-            lastInterval = intervalObj
-            parentId = intervalObj['lastParentInterval']['id']
-            intervalObj = db[label]['intervals'][parentId]
-
-        if targetInterval != intervalObj:
-            # Because the target interval isn't in the query window, yield some
-            # metadata about the interval beyond the end boundary, so the client
-            # can draw lines beyond the window (and won't need access to the
-            # interval beyond the window itself)
-            yield json.dumps({
-                'type': 'beyondRight',
-                'id': lastInterval['intervalId'],
-                'location': lastInterval['Location'],
-                'beginTimestamp': lastInterval['enter']['Timestamp']
-            })
-            yieldComma = True
-
-        # Second phase: yield interval ids until we encounter an interval beyond
-        # the queried range (or we run out)
-        while 'lastParentInterval' in intervalObj and intervalObj['leave']['Timestamp'] >= begin:
-            if yieldComma:
-                yield ','
-            yieldComma = True
-            yield '"%s"' % intervalObj['intervalId']
-            lastInterval = intervalObj
-            parentId = intervalObj['lastParentInterval']['id']
-            intervalObj = db[label]['intervals'][parentId]
-
-        if 'lastParentInterval' not in intervalObj and intervalObj['leave']['Timestamp'] >= begin:
-            # We ran out of intervals, and the last one was in range; just yield
-            # its id (no beyondLeft metadata needed)
-            if yieldComma:
-                yield ','
-            yieldComma = True
-            yield '"%s"' % intervalObj['intervalId']
-        elif lastInterval and lastInterval['leave']['Timestamp'] >= begin:
-            # Yield some metadata about the interval beyond the begin boundary,
-            # so the client can draw lines beyond the window (and won't need
-            # access to the interval itself)
-            if yieldComma:
-                yield ','
-            yieldComma = True
-            yield json.dumps({
-                'type': 'beyondLeft',
-                'id': intervalObj['intervalId'],
-                'location': intervalObj['Location'],
-                'endTimestamp': intervalObj['leave']['Timestamp']
-            })
-
-        # Finished
-        yield ']'
-    return StreamingResponse(intervalIdGenerator(), media_type='application/json')
-
-@app.get('/datasets/{label}/guids/{guid}/intervalIds')
-def guidIntervalIds(label: str, guid: str):
-    checkDatasetExistence(label)
-    checkDatasetHasIntervals(label)
-    if guid not in db[label]['guids']:
-        raise HTTPException(status_code=404, detail='GUID %s not found' % guid)
-    return db[label]['guids'][guid]
-=======
+
+    if begin is None:
+        begin = db[label]['meta']['intervalDomain'][0]
+    if end is None:
+        end = db[label]['meta']['intervalDomain'][1]
+
     def modeHelper(indexObj):
         # TODO: respond with a 204 when the histogram is empty
         # (d3.js doesn't have a good way to handle 204 error codes)
@@ -384,8 +274,7 @@
             firstItem = False
         yield ']'
     return StreamingResponse(intervalGenerator(), media_type='application/json')
->>>>>>> 916988b7
 
 if __name__ == '__main__':
     asyncio.get_event_loop().run_until_complete(db.load())
-    uvicorn.run(app, host='0.0.0.0')+    uvicorn.run(app)