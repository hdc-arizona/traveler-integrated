--- conflicted
+++ resolved
@@ -6,23 +6,13 @@
 from enum import Enum
 
 import numpy as np
-<<<<<<< HEAD
 import uvicorn  # pylint: disable=import-error
 from fastapi import FastAPI, File, UploadFile, HTTPException  # pylint: disable=import-error
 from pydantic import BaseModel  # pylint: disable=import-error
 from starlette.staticfiles import StaticFiles  # pylint: disable=import-error
 from starlette.requests import Request  # pylint: disable=import-error
-from starlette.responses import RedirectResponse, StreamingResponse  # pylint: disable=import-error
-=======
-import uvicorn #pylint: disable=import-error
-import fastapi as f; print(f.__path__)
-from fastapi import FastAPI, File, UploadFile, HTTPException; #pylint: disable=import-error
-from pydantic import BaseModel #pylint: disable=import-error
-from starlette.staticfiles import StaticFiles #pylint: disable=import-error
-from starlette.requests import Request #pylint: disable=import-error
 from starlette.responses import RedirectResponse, StreamingResponse, JSONResponse #pylint: disable=import-error
 from starlette.middleware.cors import CORSMiddleware
->>>>>>> 0493986a
 from data_store import DataStore, ClientLogger
 from profiling_tools.profilier import Profilier
 import cProfile, pstats, io
@@ -46,21 +36,21 @@
 )
 app.mount('/static', StaticFiles(directory='static'), name='static')
 
-origins = [
-    "http://localhost.tiangolo.com",
-    "https://localhost.tiangolo.com",
-    "http://localhost",
-    "http://localhost:8080",
-    "*"
-]
-
-app.add_middleware(
-    CORSMiddleware,
-    allow_origins=origins,
-    allow_credentials=True,
-    allow_methods=["*"],
-    allow_headers=["*"],
-)
+# origins = [
+#     "http://localhost.tiangolo.com",
+#     "https://localhost.tiangolo.com",
+#     "http://localhost",
+#     "http://localhost:8080",
+#     "*"
+# ]
+#
+# app.add_middleware(
+#     CORSMiddleware,
+#     allow_origins=origins,
+#     allow_credentials=True,
+#     allow_methods=["*"],
+#     allow_headers=["*"],
+# )
 
 
 prf = Profilier()
